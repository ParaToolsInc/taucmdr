# -*- coding: utf-8 -*-
#
# Copyright (c) 2015, ParaTools, Inc.
# All rights reserved.
#
# Redistribution and use in source and binary forms, with or without
# modification, are permitted provided that the following conditions are met:
# (1) Redistributions of source code must retain the above copyright notice,
#     this list of conditions and the following disclaimer.
# (2) Redistributions in binary form must reproduce the above copyright notice,
#     this list of conditions and the following disclaimer in the documentation
#     and/or other materials provided with the distribution.
# (3) Neither the name of ParaTools, Inc. nor the names of its contributors may
#     be used to endorse or promote products derived from this software without
#     specific prior written permission.
#
# THIS SOFTWARE IS PROVIDED BY THE COPYRIGHT HOLDERS AND CONTRIBUTORS "AS IS"
# AND ANY EXPRESS OR IMPLIED WARRANTIES, INCLUDING, BUT NOT LIMITED TO, THE
# IMPLIED WARRANTIES OF MERCHANTABILITY AND FITNESS FOR A PARTICULAR PURPOSE ARE
# DISCLAIMED. IN NO EVENT SHALL THE COPYRIGHT HOLDER OR CONTRIBUTORS BE LIABLE
# FOR ANY DIRECT, INDIRECT, INCIDENTAL, SPECIAL, EXEMPLARY, OR CONSEQUENTIAL
# DAMAGES (INCLUDING, BUT NOT LIMITED TO, PROCUREMENT OF SUBSTITUTE GOODS OR
# SERVICES; LOSS OF USE, DATA, OR PROFITS; OR BUSINESS INTERRUPTION) HOWEVER
# CAUSED AND ON ANY THEORY OF LIABILITY, WHETHER IN CONTRACT, STRICT LIABILITY,
# OR TORT (INCLUDING NEGLIGENCE OR OTHERWISE) ARISING IN ANY WAY OUT OF THE USE
# OF THIS SOFTWARE, EVEN IF ADVISED OF THE POSSIBILITY OF SUCH DAMAGE.
#
from __future__ import print_function

"""TAU Commander packaging.

Program entry point for all activities related to packaging.  Distributions,
documentation, and unit testing are all handled from this script.

**IMPORTANT**
It is assumed that this script is run with the same python interpreter as
TAU Commander, i.e. ``import taucmdr`` should be a safe, working operation.   
"""


# Package name
NAME = "taucmdr"

# Package author information
AUTHOR = "ParaTools, Inc."
AUTHOR_EMAIL = "info@paratools.com"

# Package short description
DESCRIPTION = "An intuitive interface for the TAU Performance System"

# Package long description
LONG_DESCRIPTION = \
"""TAU Commander from ParaTools, Inc. is a production-grade performance engineering solution that makes
The TAU Performance System users more productive. It presents a simple, intuitive, and systematic 
interface that guides users through performance engineering workflows and offers constructive 
feedback in case of error. TAU Commander also enhances the performance engineer's ability to mine
actionable information from the application performance data by connecting to a suite of cloud-based 
data analysis, storage, visualization, and reporting services."""

# Package software license
LICENSE = "BSD"

# Package keywords
KEYWORDS = ["TAU", "performance analysis", "profile", "profiling", "trace", "tracing"]

# Package homepage
HOMEPAGE = "http://www.taucommander.com/"

# PyPI classifiers
CLASSIFIERS = [
    # How mature is this project? Common values are
    #   3 - Alpha
    #   4 - Beta
    #   5 - Production/Stable
    'Development Status :: 5 - Production/Stable',

    # Indicate who your project is intended for
    'Intended Audience :: Developers',
    'Topic :: Software Development :: User Interfaces',

    # Pick your license as you wish (should match "license" above)
    'License :: OSI Approved :: BSD License',

    # Specify the Python versions you support here. In particular, ensure
    # that you indicate whether you support Python 2, Python 3 or both.
    'Programming Language :: Python :: 2',
    'Programming Language :: Python :: 2.7',
]

#######################################################################################################################
# END PACKAGE CONFIGURATION (probably shouldn't change anything after this line)
#######################################################################################################################
# Distuilts defines attributes in the initialize_options() method
# pylint: disable=wrong-import-position
import os
import sys
import shutil
import pickle
import fnmatch
import tempfile
import fileinput
import subprocess
import setuptools
from setuptools import Command
from setuptools.command.test import test as TestCommand
from setuptools.command.install import install as InstallCommand
from setuptools.command.install_lib import install_lib as InstallLibCommand
from setuptools.command.sdist import sdist as SDistCommand

# Don't show `setup.py` as the root command
os.environ['__TAUCMDR_SCRIPT__'] = 'tau'

PACKAGE_TOPDIR = os.path.realpath(os.path.abspath(os.path.dirname(__file__)))
sys.path.insert(0, os.path.join(PACKAGE_TOPDIR, 'packages'))


# Customize the BuildSphinx command depending on if Sphinx is installed
try:
    from sphinx import apidoc as sphinx_apidoc
    from sphinx.setup_command import BuildDoc

except ImportError:
    from distutils import cmd as distutils_cmd
    class BuildSphinx(distutils_cmd.Command):
        """Report that Sphinx is required to build documentation."""
        description = 'Sphinx not installed!'
        user_options = []
        def initialize_options(self):
            pass
        def finalize_options(self):
            pass 
        def run(self):
            print("Sphinx must be installed to generate developer documentation.")
            sys.exit(-1)

else:
    class BuildSphinx(BuildDoc):
        """Customize the build_sphinx command.
        
        Copy source files into the build directory to prevent generated files from mixing
        with content files, run sphinx-apidoc to auto-document the "taucmdr" package, then
        proceed with normal build_sphinx behavior.
        """

        _custom_user_options = [('update-gh-pages', None, 'Commit documentation to gh-pages branch and push.'),
                                ('gh-origin-url=', None, 'Git repo origin URL'),
                                ('gh-user-name=', None, 'user.name in git config'),
                                ('gh-user-email=', None, 'user.email in git config'),
                                ('gh-commit-msg=', None, 'Commit message for gh-pages log')]
        user_options = BuildDoc.user_options + _custom_user_options
        
        def initialize_options(self):
            BuildDoc.initialize_options(self)
            self.update_gh_pages = False
            self.gh_origin_url = "git@github.com:ParaToolsInc/taucmdr.git"
            self.gh_user_name = None # Use github global conf
            self.gh_user_email = None # Use github global conf
            self.gh_commit_msg = "Updated documentation via build_sphinx"
    
        def _shell(self, cmd, cwd=None):
            try:
                with open(os.devnull, 'w') as fnull:
                    subprocess.check_call(cmd, cwd=cwd or self.builder_target_dir, stderr=fnull, stdout=fnull)
            except subprocess.CalledProcessError as err:
                sys.stderr.write('%s\nFAILURE: Return code %s' % (' '.join(cmd[:2]) + ' ...', err.returncode))
                sys.exit(err.returncode)
    
        def _clone_gh_pages(self):
            shutil.rmtree(self.builder_target_dir, ignore_errors=True)
            cmd = ['git', 'clone', self.gh_origin_url, 
                   '-q', '-b', 'gh-pages', '--single-branch', self.builder_target_dir]
            self._shell(cmd, cwd=self.build_dir)
            if self.gh_user_name:
                self._shell(['git', 'config', 'user.name', self.gh_user_name])
            if self.gh_user_email:
                self._shell(['git', 'config', 'user.email', self.gh_user_email])
        
        def _push_gh_pages(self):
            self._shell(['git', 'add', '-A', '.'])
            self._shell(['git', 'commit', '-q', '-m', self.gh_commit_msg])
            self._shell(['git', 'push', '-q'])
            
        def _copy_docs_source(self):
            copy_source_dir = os.path.join(self.build_dir, os.path.basename(self.source_dir))
            shutil.rmtree(copy_source_dir, ignore_errors=True)
            shutil.copytree(self.source_dir, copy_source_dir)
            # Distuilts defines attributes in the initialize_options() method
            # pylint: disable=attribute-defined-outside-init
            self.source_dir = copy_source_dir
    
        def _generate_api_docs(self):
            package_source_dir = os.path.join(PACKAGE_TOPDIR, self.distribution.package_dir[''], 'taucmdr')
            sphinx_apidoc.main(['-M', # Put module documentation before submodule documentation
                                '-P', # Include "_private" modules
                                '-f', # Overwrite existing files
                                '-e', # Put documentation for each module on its own page
                                '-o', self.source_dir, package_source_dir])
    
        def run(self):
            if self.update_gh_pages:
                self._clone_gh_pages()
            self._copy_docs_source()
            self._generate_api_docs()
            BuildDoc.run(self)
            if self.update_gh_pages:
                self._push_gh_pages()


class Test(TestCommand):
    """Customize the test command to always run in buffered mode."""

    _custom_user_options = [('system-sandbox', 'S', "Sandbox system storage when testing"),
                            ('user-sandbox', 'U', "Sandbox user storage when testing")]
    user_options = TestCommand.user_options + _custom_user_options
    
    def initialize_options(self):
        # Distuilts defines attributes in the initialize_options() method
        # pylint: disable=attribute-defined-outside-init
        TestCommand.initialize_options(self)
        self.system_sandbox = False
        self.user_sandbox = False
    
    def run_tests(self):
        os.environ['__TAUCMDR_DISABLE_PAGER__'] = '1'
        if self.system_sandbox:
            tmp_system_prefix = tempfile.mkdtemp()
            os.environ['__TAUCMDR_SYSTEM_PREFIX__'] = tmp_system_prefix
            print("Sandboxing system storage: %s" % tmp_system_prefix)
        if self.user_sandbox:
            tmp_user_prefix = tempfile.mkdtemp()
            os.environ['__TAUCMDR_USER_PREFIX__'] = tmp_user_prefix
            print("Sandboxing user storage: %s" % tmp_user_prefix)
        args = ['--buffer']
        self.test_args = args + self.test_args
        try:
            return TestCommand.run_tests(self)
        finally:
            if self.system_sandbox:
                shutil.rmtree(tmp_system_prefix, ignore_errors=True)
            if self.user_sandbox:
                shutil.rmtree(tmp_user_prefix, ignore_errors=True)


class InstallLib(InstallLibCommand):
    """Custom install_lib command to always compile with optimization."""

    def initialize_options(self):
        InstallLibCommand.initialize_options(self)
        
    def finalize_options(self):
        # Distuilts defines attributes in the initialize_options() method
        # pylint: disable=attribute-defined-outside-init
        InstallLibCommand.finalize_options(self)
        self.optimize = 1

    def run(self):
        InstallLibCommand.run(self)


class Install(InstallCommand):
    """Customize the install command with new lib, script, and data installation locations."""

    def initialize_options(self):
        InstallCommand.initialize_options(self)
        
    def finalize_options(self):
        # Distuilts defines attributes in the initialize_options() method
        # pylint: disable=attribute-defined-outside-init
        InstallCommand.finalize_options(self)
        self.install_scripts = os.path.join(self.prefix, 'bin')
        self.install_lib = os.path.join(self.prefix, 'packages')
        self.install_data = os.path.join(self.prefix)
        self.record = os.path.join(self.prefix, 'install.log')
        self.optimize = 1
        
    def run(self):
        from taucmdr import util
        InstallCommand.run(self)
        util.mkdirp(os.path.join(self.prefix, 'system'))
        shutil.move(os.path.join(self.prefix, 'bin', 'system_configure'),
                    os.path.join(self.prefix, 'system', 'configure'))
        

class Release(SDistCommand):
    """Build release packages."""
    
    description = "Build release packages."
    
    user_options = (SDistCommand.user_options + 
                    [('target-arch=', None, "Target architecture"),
                     ('target-os=', None, "Target operating system"),
                     ('web', None, "Build a web-based distribution"),
                     ('all', None, "Build all-in-one packages for all supported (arch, os) combinations")])
    
    def initialize_options(self):
        SDistCommand.initialize_options(self)
        self.target_arch = None
        self.target_os = None
        self.web = False
        self.all = False
        
    def finalize_options(self):
        # Distuilts defines attributes in the initialize_options() method
        # pylint: disable=attribute-defined-outside-init
        SDistCommand.finalize_options(self)
        from taucmdr.cf.platforms import Architecture, OperatingSystem, HOST_ARCH, HOST_OS
<<<<<<< HEAD
        if self.all:
            if self.web or self.target_arch or self.target_os:
                print('--all must not be used with any other arguments')
                sys.exit(-1)
        if self.web:
            if self.all or self.target_arch or self.target_os:
                print('--web must not be used with any other arguments')
                sys.exit(-1)
        else: 
=======
        if self.all and (self.web or self.target_arch or self.target_os):
            print '--all must not be used with any other arguments'
            sys.exit(-1)
        elif self.web and (self.all or self.target_arch or self.target_os):
            print '--web must not be used with any other arguments'
            sys.exit(-1)
        else:
>>>>>>> d27e8485
            try:
                self.target_arch = Architecture.find(self.target_arch or str(HOST_ARCH))
            except KeyError:
                print('Invalid architecture: %s' % self.target_arch)
                print('Known architectures: %s' % Architecture.keys())
                sys.exit(-1)
            try:
                self.target_os = OperatingSystem.find(self.target_os or str(HOST_OS))
            except KeyError:
                print('Invalid operating system: %s' % self.target_os)
                print('Known operating system: %s' % OperatingSystem.keys())
                sys.exit(-1)
    
    def _software_packages(self):
        import taucmdr.cf.software
        packages = []
        for module_file in os.listdir(taucmdr.cf.software.__path__[0]):
            if module_file.endswith('_installation.py'):
                packages.append(module_file[:-16])
        return packages

    def _download(self, pkg):
        from taucmdr import util
<<<<<<< HEAD
        print("Downloading '%s' for (%s, %s)" % (pkg, self.target_arch, self.target_os))
=======
>>>>>>> d27e8485
        module_name = pkg + '_installation'
        repos = getattr(__import__('.'.join(('taucmdr', 'cf', 'software', module_name)), 
                                   globals(), locals(), ['REPOS'], -1), 'REPOS')
        default = repos[None]
        try:
            arch_dct = repos[self.target_arch]
        except KeyError:
            src = default
        else:
            src = arch_dct.get(self.target_os, arch_dct.get(None, default))
        pkg = os.path.basename(src)
        cache_dir = tempfile.gettempdir()
        cache_db = os.path.join(cache_dir, 'taucmdr.setup_py.downloads')
        cache_pkg = os.path.join(cache_dir, pkg)
        try:
            with open(cache_db, 'r') as fin:
                cache = pickle.load(fin)
        except IOError:
            cache = {}
        if not os.path.exists(cache_pkg) or src != cache.get(cache_pkg): 
            print "Downloading '%s' for (%s, %s)" % (pkg, self.target_arch, self.target_os)
            util.download(src, cache_pkg)
        cache[cache_pkg] = src
        with open(cache_db, 'w') as fout:
            pickle.dump(cache, fout)
        util.download(cache_pkg, os.path.join('system', 'src', pkg))

    def _download_python(self):
        from taucmdr.cf.platforms import X86_64, INTEL_KNC, INTEL_KNL, IBM64, PPC64LE, ARM64, DARWIN, LINUX
        make_arch = self.target_arch
        make_os = self.target_os
        arch_map = {X86_64: 'x86_64',
                    INTEL_KNC: 'x86_64',
                    INTEL_KNL: 'x86_64',
                    IBM64: 'ppc64le',
                    PPC64LE: 'ppc64le',
                    ARM64: 'armv71'}
        os_map = {DARWIN: 'Darwin',
                  LINUX: 'Linux'}
        try:
            make_arch = arch_map[self.target_arch]
        except KeyError:
            return
        try:
            make_os = os_map[self.target_os]
        except KeyError:
            return
        # Use `make` to download Python because we keep the Tau/Anaconda target translation in the Makefile
        subprocess.call(['make', 'python_download', 'HOST_ARCH='+make_arch, 'HOST_OS='+make_os])
        
    def _build_web_release(self):
        SDistCommand.run(self)
        for path in self.archive_files:
            print("Wrote '%s'" % path)

    def _build_target_release(self):
        self._download_python()
        for pkg in self._software_packages():
            self._download(pkg)
        SDistCommand.run(self)
        dist_name = self.distribution.get_fullname()
        for src in self.archive_files:
            ext = os.path.basename(src).split(dist_name)[1]
            dest = '-'.join([dist_name, str(self.target_os), str(self.target_arch)]) + ext
            dest = os.path.join(self.dist_dir, dest)
            shutil.move(src, dest)
<<<<<<< HEAD
            print("Wrote '%s'" % dest)

    def _list_all(self):
        from taucmdr.cf.platforms import TauMagic
        targets = set()
        for magic in TauMagic.all():
            target = magic.architecture, magic.operating_system
            if target not in targets:
                targets.add(target)
                print('(%s, %s)' % (str(target[0]), str(target[1])))
=======
            print "Wrote '%s'" % dest
            
    def _build_all(self):
        from taucmdr.cf.platforms import TauMagic
        targets = set([(magic.architecture, magic.operating_system) for magic in TauMagic.all()])
        for target in targets:
            targ_arch, targ_os = target
            # Setuptools is a dirty, stateful animal.
            # Have to create a new subprocess to hack around setuptools' stateful implementation of sdist.
            subprocess.call(['python', 'setup.py', 'release', 
                             '--target-arch', str(targ_arch),
                             '--target-os', str(targ_os)])
>>>>>>> d27e8485

    def run(self):
        from taucmdr import util
        util.rmtree('system', ignore_errors=True)
        # Update package version number
        for line in fileinput.input(os.path.join(PACKAGE_TOPDIR, "packages", "taucmdr", "__init__.py"), inplace=1):
            # fileinput.input with inplace=1 redirects stdout to the input file ... freaky
            sys.stdout.write('__version__ = "%s"\n' % self.distribution.get_version() 
                             if line.startswith('__version__') else line)
        if self.web:
            self._build_web_release()
        elif self.all:
            self._build_all()
            self._build_web_release()
        else:
            self._build_target_release()


class BuildMarkdown(Command):
    """Generate markdown documentation files for each TAU Commander command"""
    
    description = "Generate markdown documentation files for each TAU Commander command"

    user_options = [('dest=', None, "Directory in which to write markdown files")]
    
    def initialize_options(self):
        # Distuilts defines attributes outside __init__
        # pylint: disable=attribute-defined-outside-init
        self.dest = None
    
    def finalize_options(self):
        # Distuilts defines attributes outside __init__
        # pylint: disable=attribute-defined-outside-init
        if self.dest is None:
            build = self.get_finalized_command('build')
            self.dest = os.path.join(os.path.abspath(build.build_base), 'markdown')
            self.mkpath(self.dest)
    
    def run(self):
        from unidecode import unidecode
        from taucmdr import cli
        cli.USAGE_FORMAT = "markdown"
        os.environ['ANSI_COLORS_DISABLED'] = '1'
        for cmd_name in cli.get_all_commands():
            name = cli.command_from_module_name(cmd_name)
            cmd_obj = cli.find_command(name.split()[1:])
            parts = [cmd_obj.help_page,
                     "", "",
                     "Command Line Usage", 
                     "==================",
                     "", "",
                     cmd_obj.usage]
            filename = os.path.join(self.dest, cmd_name.replace('.', '_')+'.md')
            with open(filename, 'w') as fout:
                fout.write(unidecode('\n'.join(parts).decode('utf-8')))
            print 'wrote %s' % filename


def _version():
    version_file = os.path.join(PACKAGE_TOPDIR, "VERSION")
    if os.path.exists(version_file):
        with open(version_file) as fin:
            version = fin.readline()
    else:
        try:
            version = subprocess.check_output(['./.version.sh'])
        except subprocess.CalledProcessError:
            version = "0.0.0"
    return version.strip()


def _data_files():
    """List files to be copied to the TAU Commander installation.
    
    Start with the files listed in MANIFEST.in, then exclude files that should not be installed.
    """
    from distutils.filelist import FileList
    from distutils.text_file import TextFile
    from distutils.errors import DistutilsTemplateError
    filelist = FileList()
    template = TextFile(os.path.join(PACKAGE_TOPDIR, 'MANIFEST.in'),
                        strip_comments=1, skip_blanks=1, join_lines=1, 
                        lstrip_ws=1, rstrip_ws=1, collapse_join=1)
    try:
        while True:
            line = template.readline()
            if line is None:
                break
            try:
                filelist.process_template_line(line)
            except (DistutilsTemplateError, ValueError) as err:
                print("%s, line %d: %s" % (template.filename, template.current_line, err))
    finally:
        template.close()
    excluded = ['Makefile', 'VERSION', 'MANIFEST.in', '*Miniconda*']
    data_files = []
    for path in filelist.files:
        for excl in excluded:
            if fnmatch.fnmatchcase(path, excl):
                break
        else:
            data_files.append((os.path.dirname(path), [path]))
    return data_files


setuptools.setup(
    # Package metadata
    name=NAME,
    version=_version(),
    author=AUTHOR,
    author_email=AUTHOR_EMAIL,
    description=DESCRIPTION,
    long_description=LONG_DESCRIPTION,
    license=LICENSE,
    keywords=KEYWORDS,
    url=HOMEPAGE,
    classifiers=CLASSIFIERS,   
    # Package configuration
    packages=setuptools.find_packages("packages"),
    package_dir={"": "packages"},
    scripts=['scripts/tau', 'scripts/system_configure'],
    zip_safe=False,
    data_files=_data_files(),
    # Testing
    test_suite='taucmdr',
    tests_require=['pylint==1.6.4', 'backports.functools_lru_cache'],
    # Custom commands
    cmdclass={'install': Install,
              'install_lib': InstallLib,
              'test': Test,
              'build_sphinx': BuildSphinx,
              'release': Release,
              'build_markdown': BuildMarkdown}
)<|MERGE_RESOLUTION|>--- conflicted
+++ resolved
@@ -304,25 +304,12 @@
         # pylint: disable=attribute-defined-outside-init
         SDistCommand.finalize_options(self)
         from taucmdr.cf.platforms import Architecture, OperatingSystem, HOST_ARCH, HOST_OS
-<<<<<<< HEAD
-        if self.all:
-            if self.web or self.target_arch or self.target_os:
-                print('--all must not be used with any other arguments')
-                sys.exit(-1)
-        if self.web:
-            if self.all or self.target_arch or self.target_os:
-                print('--web must not be used with any other arguments')
-                sys.exit(-1)
-        else: 
-=======
         if self.all and (self.web or self.target_arch or self.target_os):
-            print '--all must not be used with any other arguments'
+            print('--all must not be used with any other arguments')
             sys.exit(-1)
         elif self.web and (self.all or self.target_arch or self.target_os):
-            print '--web must not be used with any other arguments'
+            print('--web must not be used with any other arguments')
             sys.exit(-1)
-        else:
->>>>>>> d27e8485
             try:
                 self.target_arch = Architecture.find(self.target_arch or str(HOST_ARCH))
             except KeyError:
@@ -346,10 +333,6 @@
 
     def _download(self, pkg):
         from taucmdr import util
-<<<<<<< HEAD
-        print("Downloading '%s' for (%s, %s)" % (pkg, self.target_arch, self.target_os))
-=======
->>>>>>> d27e8485
         module_name = pkg + '_installation'
         repos = getattr(__import__('.'.join(('taucmdr', 'cf', 'software', module_name)), 
                                    globals(), locals(), ['REPOS'], -1), 'REPOS')
@@ -370,7 +353,7 @@
         except IOError:
             cache = {}
         if not os.path.exists(cache_pkg) or src != cache.get(cache_pkg): 
-            print "Downloading '%s' for (%s, %s)" % (pkg, self.target_arch, self.target_os)
+            print("Downloading '%s' for (%s, %s)" % (pkg, self.target_arch, self.target_os))
             util.download(src, cache_pkg)
         cache[cache_pkg] = src
         with open(cache_db, 'w') as fout:
@@ -416,19 +399,7 @@
             dest = '-'.join([dist_name, str(self.target_os), str(self.target_arch)]) + ext
             dest = os.path.join(self.dist_dir, dest)
             shutil.move(src, dest)
-<<<<<<< HEAD
             print("Wrote '%s'" % dest)
-
-    def _list_all(self):
-        from taucmdr.cf.platforms import TauMagic
-        targets = set()
-        for magic in TauMagic.all():
-            target = magic.architecture, magic.operating_system
-            if target not in targets:
-                targets.add(target)
-                print('(%s, %s)' % (str(target[0]), str(target[1])))
-=======
-            print "Wrote '%s'" % dest
             
     def _build_all(self):
         from taucmdr.cf.platforms import TauMagic
@@ -440,7 +411,6 @@
             subprocess.call(['python', 'setup.py', 'release', 
                              '--target-arch', str(targ_arch),
                              '--target-os', str(targ_os)])
->>>>>>> d27e8485
 
     def run(self):
         from taucmdr import util
@@ -496,7 +466,7 @@
             filename = os.path.join(self.dest, cmd_name.replace('.', '_')+'.md')
             with open(filename, 'w') as fout:
                 fout.write(unidecode('\n'.join(parts).decode('utf-8')))
-            print 'wrote %s' % filename
+            print('wrote %s' % filename)
 
 
 def _version():
