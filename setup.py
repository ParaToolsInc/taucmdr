--- conflicted
+++ resolved
@@ -370,25 +370,6 @@
         except KeyError:
             srcs = default
         else:
-<<<<<<< HEAD
-            src = arch_dct.get(self.target_os, arch_dct.get(None, default))
-        pkg = os.path.basename(src)
-        cache_dir = tempfile.gettempdir()
-        cache_db = os.path.join(cache_dir, 'taucmdr.setup_py.downloads')
-        cache_pkg = os.path.join(cache_dir, pkg)
-        try:
-            with open(cache_db) as fin:
-                cache = pickle.load(fin)
-        except OSError:
-            cache = {}
-        if not os.path.exists(cache_pkg) or src != cache.get(cache_pkg):
-            print(f"Downloading '{pkg}' for ({self.target_arch}, {self.target_os})")
-            util.download(src, cache_pkg)
-        cache[cache_pkg] = src
-        with open(cache_db, 'w') as fout:
-            pickle.dump(cache, fout)
-        util.download(cache_pkg, os.path.join('system', 'src', pkg))
-=======
             srcs = arch_dct.get(self.target_os, arch_dct.get(None, default))
         if not isinstance(srcs, list):
             srcs = [srcs]
@@ -419,7 +400,6 @@
         if not success:
             raise IOError("Unable to download {} from any mirror.".format(pkg))
 
->>>>>>> e14f62de
 
     def _download_python(self):
         from taucmdr.cf.platforms import X86_64, INTEL_KNC, INTEL_KNL, IBM64, PPC64LE, ARM64
