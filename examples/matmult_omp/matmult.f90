!**********************************************************************
!     matmult.f90 - simple matrix multiply implementation 
!************************************************************************

program main
  implicit none

  include 'mpif.h'

  integer, parameter :: MATSIZE = 1000
  integer, parameter :: MASTER = 0

<<<<<<< HEAD
  real(kind=8), dimension(MATSIZE,MATSIZE) :: a, b, c
  real(kind=8), dimension(MATSIZE) :: buffer, answer
=======
  real(kind=8), dimension(:,:),ALLOCATABLE :: a,b,c
  real(kind=8), dimension(:), ALLOCATABLE :: buffer, answer
>>>>>>> d27e8485

  integer :: myid, maxpe, ierr, provided
  integer, dimension(MPI_STATUS_SIZE) :: stat

  integer :: i, j, numsent, sender 
  integer :: answertype, row, flag
  integer :: nthreads, tid, omp_get_num_threads, omp_get_thread_num

  continue

<<<<<<< HEAD
=======
  allocate(a(MATSIZE,MATSIZE),b(MATSIZE,MATSIZE),c(MATSIZE,MATSIZE))
  allocate(buffer(MATSIZE),answer(MATSIZE))
   
>>>>>>> d27e8485
  call MPI_Init_thread(MPI_THREAD_FUNNELED, provided, ierr)
  call MPI_Comm_rank(MPI_COMM_WORLD, myid, ierr) 
  call MPI_Comm_size(MPI_COMM_WORLD, maxpe, ierr) 
  write(*,'("Process ",I0," of ",I0," is active")') myid, maxpe

<<<<<<< HEAD
  !$omp parallel private(tid)

=======
  !$omp parallel private(tid,nthreads) default(shared)
>>>>>>> d27e8485
  tid = omp_get_thread_num()
  write(*,'("hello world from thread ",I0)') tid
  if (tid == 0) then
    nthreads = omp_get_num_threads()
    write(*, '("number of threads = ",I0)') nthreads
  end if
  !$omp end parallel

  if ( myid == master ) then 
    ! master initializes and then dispatches 
    ! initialize a and b 
    call initialize(MATSIZE, a, b)
    numsent = 0

    ! send b to each other process 
    do i = 1,MATSIZE 
      call MPI_Bcast(b(1,i), MATSIZE, MPI_DOUBLE_PRECISION, master, &
                     MPI_COMM_WORLD, ierr) 
    end do

    ! send a row of a to each other process; tag with row number 
    do i = 1,maxpe-1 
      do j = 1,MATSIZE 
        buffer(j) = a(i,j) 
      end do
      call MPI_Send(buffer, MATSIZE, MPI_DOUBLE_PRECISION, i, i, &
                    MPI_COMM_WORLD, ierr) 
      numsent = numsent+1 
    end do

    do i = 1,MATSIZE 
      call MPI_Recv(answer, MATSIZE, MPI_DOUBLE_PRECISION, &
                    MPI_ANY_SOURCE, MPI_ANY_TAG, MPI_COMM_WORLD, &
                    stat, ierr)
      sender = stat(MPI_SOURCE) 
      answertype = stat(MPI_TAG) 
      c(answertype,:) = answer(:) 

      if (numsent < MATSIZE) then 
        buffer(:) = a(numsent+1,:) 
        call MPI_Send(buffer, MATSIZE, MPI_DOUBLE_PRECISION, sender, &
                      numsent+1, MPI_COMM_WORLD, ierr) 
        numsent = numsent+1 
      else 
        call MPI_Send(1.0, 1, MPI_DOUBLE_PRECISION, sender, 0, &
                      MPI_COMM_WORLD, ierr) 
      endif 
    end do

    ! print out one element of the answer
    write(*, '("c(",I0,",",I0,") = ",ES24.14)') MATSIZE, MATSIZE, c(MATSIZE,MATSIZE)
  else 
    ! workers receive B, then compute rows of C until done message 
    do i = 1,MATSIZE 
      call MPI_Bcast(b(1,i), MATSIZE, MPI_DOUBLE_PRECISION, master, &
                     MPI_COMM_WORLD, ierr) 
    end do
    flag = 1
    do while (flag /= 0)
      call MPI_Recv(buffer, MATSIZE, MPI_DOUBLE_PRECISION, master,  &
                    MPI_ANY_TAG, MPI_COMM_WORLD, stat, ierr) 
      row = stat(MPI_TAG) 
      flag = row
      if (flag /= 0) then
        ! multiply the matrices here using C(i,j) += sum (A(i,k)* B(k,j))
        call multiply_matrices(MATSIZE, answer, buffer, b)
        call MPI_Send(answer, MATSIZE, MPI_DOUBLE_PRECISION, master, &
                      row, MPI_COMM_WORLD, ierr) 
      endif 
    end do
  endif

  call MPI_FINALIZE(ierr) 

!--------------------------------------------------------------------------------
contains
!--------------------------------------------------------------------------------

  subroutine initialize(n, a, b)
    implicit none
    integer, intent(in) :: n
    real(kind=8), dimension(n,n), intent(out) :: a, b
<<<<<<< HEAD

    !$omp parallel 
=======
    integer :: i, j

    !$omp parallel private(i,j) default(shared)
>>>>>>> d27e8485
    !$omp do
    do i = 1,n 
      do j = 1,n 
        a(j,i) = i 
      end do
    end do
    !$omp end do nowait
    !$omp do
    do i = 1,n 
      do j = 1,n 
        b(j,i) = i 
      end do
    end do
    !$omp end do nowait
    !$omp end parallel 
  end subroutine initialize


  subroutine multiply_matrices(n, answer, buffer, b)
    implicit none
    integer, intent(in) :: n
    real(kind=8), dimension(n), intent(inout) :: answer
    real(kind=8), dimension(n), intent(in) :: buffer
    real(kind=8), dimension(n,n) :: b
    integer :: i, j

<<<<<<< HEAD
    !$omp parallel do
=======
    !$omp parallel do private(i,j) default(shared)
>>>>>>> d27e8485
    do i=1,n
      answer(i) = 0
      do j=1,MATSIZE 
        answer(i) = answer(i) + buffer(j)*b(j,i) 
      end do
    end do
    !$omp end parallel do
  end subroutine multiply_matrices

end program main
<|MERGE_RESOLUTION|>--- conflicted
+++ resolved
@@ -10,13 +10,8 @@
   integer, parameter :: MATSIZE = 1000
   integer, parameter :: MASTER = 0
 
-<<<<<<< HEAD
-  real(kind=8), dimension(MATSIZE,MATSIZE) :: a, b, c
-  real(kind=8), dimension(MATSIZE) :: buffer, answer
-=======
   real(kind=8), dimension(:,:),ALLOCATABLE :: a,b,c
   real(kind=8), dimension(:), ALLOCATABLE :: buffer, answer
->>>>>>> d27e8485
 
   integer :: myid, maxpe, ierr, provided
   integer, dimension(MPI_STATUS_SIZE) :: stat
@@ -27,23 +22,15 @@
 
   continue
 
-<<<<<<< HEAD
-=======
   allocate(a(MATSIZE,MATSIZE),b(MATSIZE,MATSIZE),c(MATSIZE,MATSIZE))
   allocate(buffer(MATSIZE),answer(MATSIZE))
    
->>>>>>> d27e8485
   call MPI_Init_thread(MPI_THREAD_FUNNELED, provided, ierr)
   call MPI_Comm_rank(MPI_COMM_WORLD, myid, ierr) 
   call MPI_Comm_size(MPI_COMM_WORLD, maxpe, ierr) 
   write(*,'("Process ",I0," of ",I0," is active")') myid, maxpe
 
-<<<<<<< HEAD
-  !$omp parallel private(tid)
-
-=======
   !$omp parallel private(tid,nthreads) default(shared)
->>>>>>> d27e8485
   tid = omp_get_thread_num()
   write(*,'("hello world from thread ",I0)') tid
   if (tid == 0) then
@@ -126,14 +113,9 @@
     implicit none
     integer, intent(in) :: n
     real(kind=8), dimension(n,n), intent(out) :: a, b
-<<<<<<< HEAD
-
-    !$omp parallel 
-=======
     integer :: i, j
 
     !$omp parallel private(i,j) default(shared)
->>>>>>> d27e8485
     !$omp do
     do i = 1,n 
       do j = 1,n 
@@ -160,11 +142,7 @@
     real(kind=8), dimension(n,n) :: b
     integer :: i, j
 
-<<<<<<< HEAD
-    !$omp parallel do
-=======
     !$omp parallel do private(i,j) default(shared)
->>>>>>> d27e8485
     do i=1,n
       answer(i) = 0
       do j=1,MATSIZE 
