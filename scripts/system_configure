#!/usr/bin/env python
#
# Copyright (c) 2015, ParaTools, Inc.
# All rights reserved.
#
# Redistribution and use in source and binary forms, with or without
# modification, are permitted provided that the following conditions are met:
# (1) Redistributions of source code must retain the above copyright notice,
#     this list of conditions and the following disclaimer.
# (2) Redistributions in binary form must reproduce the above copyright notice,
#     this list of conditions and the following disclaimer in the documentation
#     and/or other materials provided with the distribution.
# (3) Neither the name of ParaTools, Inc. nor the names of its contributors may
#     be used to endorse or promote products derived from this software without
#     specific prior written permission.
#
# THIS SOFTWARE IS PROVIDED BY THE COPYRIGHT HOLDERS AND CONTRIBUTORS "AS IS"
# AND ANY EXPRESS OR IMPLIED WARRANTIES, INCLUDING, BUT NOT LIMITED TO, THE
# IMPLIED WARRANTIES OF MERCHANTABILITY AND FITNESS FOR A PARTICULAR PURPOSE ARE
# DISCLAIMED. IN NO EVENT SHALL THE COPYRIGHT HOLDER OR CONTRIBUTORS BE LIABLE
# FOR ANY DIRECT, INDIRECT, INCIDENTAL, SPECIAL, EXEMPLARY, OR CONSEQUENTIAL
# DAMAGES (INCLUDING, BUT NOT LIMITED TO, PROCUREMENT OF SUBSTITUTE GOODS OR
# SERVICES; LOSS OF USE, DATA, OR PROFITS; OR BUSINESS INTERRUPTION) HOWEVER
# CAUSED AND ON ANY THEORY OF LIABILITY, WHETHER IN CONTRACT, STRICT LIABILITY,
# OR TORT (INCLUDING NEGLIGENCE OR OTHERWISE) ARISING IN ANY WAY OUT OF THE USE
# OF THIS SOFTWARE, EVEN IF ADVISED OF THE POSSIBILITY OF SUCH DAMAGE.
#
"""Build TAU configurations when TAU Commander is installed."""
import os
import sys
import glob

import six

PACKAGE_TOPDIR = os.path.realpath(os.path.abspath(os.path.dirname(__file__)))
sys.path.insert(0, os.path.join(PACKAGE_TOPDIR, '..', 'packages'))

# pylint: disable=wrong-import-position
from taucmdr import logger, util, EXIT_SUCCESS
from taucmdr.error import Error
from taucmdr.cli import arguments
from taucmdr.cli.commands.initialize import COMMAND as initialize_cmd
from taucmdr.cli.commands.select import COMMAND as select_cmd
from taucmdr.cli.commands.measurement.copy import COMMAND as measurement_copy_cmd
from taucmdr.model.project import Project
from taucmdr.cf.software.tau_installation import TauInstallation
from taucmdr.cf.storage.levels import PROJECT_STORAGE, SYSTEM_STORAGE
from taucmdr.cf.platforms import HOST_ARCH, DARWIN


LOGGER = logger.get_logger(__name__)


class ParseTauAction(arguments.Action):
    # pylint: disable=too-few-public-methods
    def __call__(self, parser, namespace, value, unused_option_string=None):
        value_keywords = 'minimal', 'full'
        if value not in value_keywords:
            value = os.path.abspath(os.path.expanduser(value))
            if not (os.path.isdir(value) or util.path_accessible(value)):
                raise arguments.ArgumentError(self, "'minimal', 'full', or valid path required: %s" % value)
        setattr(namespace, self.dest, value)


def _translate_arg(flag, arg):
    if isinstance(arg, six.string_types):
        return [flag, arg]
    if isinstance(arg, bool):
        return ['%s=%s' % (flag, arg)]
    try:
        return [flag] + list(arg)
    except TypeError:
        pass
    return [flag, str(arg)]


def _execute(cmd, argv):
    LOGGER.info('%s %s', str(cmd), ' '.join(argv))
    return cmd.main(argv)


def _configure_project(args):
    PROJECT_STORAGE.destroy()
    argv = []
<<<<<<< HEAD
    for key, val in sorted(six.iteritems(vars(args))):
        for action in initialize_cmd.parser._actions:
=======
    for key, val in vars(args).iteritems():
        for action in initialize_cmd.parser.actions:
>>>>>>> d27e8485
            if key == action.dest:
                argv.extend(_translate_arg(action.option_strings[0], val))
                break

    # Initialize all default measurements for this set of arguments
    if _execute(initialize_cmd, argv) != EXIT_SUCCESS:
        LOGGER.warning("An error occurred while creating a TAU project with options: %s.\n\n"
                       "See '%s' for details.", argv, logger.LOG_FILE)
        return
    proj_ctrl = Project.controller()
    proj = proj_ctrl.selected().populate()
   
    # Add measurements requiring various features to create TAU configurations providing those features
    # **Be sure to repopulate the project** after creating new measurements.
    if getattr(args, 'papi', False):
        for meas in proj['measurements']:
            if meas['name'] != 'baseline':
                _execute(measurement_copy_cmd, [meas['name'], meas['name']+'-papi', '--metrics=TIME,PAPI_TOT_CYC'])
    proj = proj_ctrl.selected().populate()
    if getattr(args, 'openmp', False):
        for meas in proj['measurements']:
            if meas['name'] != 'baseline':
                for pkg in 'ompt', 'opari':
                    _execute(measurement_copy_cmd, [meas['name'], meas['name']+'-'+pkg, '--openmp='+pkg])
    proj = proj_ctrl.selected().populate()

    # Select each measurement to trigger TAU reconfiguration. 
    for targ in proj['targets']:
        targ.acquire_sources()
        for app in proj['applications']:
            for meas in proj['measurements']:
                targ_name = targ['name']
                app_name = app['name']
                meas_name = meas['name']
                try:
                    _execute(select_cmd, ['--target', targ_name, 
                                          '--application', app_name, 
                                          '--measurement', meas_name])
                except Error as err:
                    LOGGER.warning("An error occurred configuring TAU for experiment %s-%s-%s: %s.\n\n"
                                   "See '%s' for details.",
                                   targ_name, app_name, meas_name, err, logger.LOG_FILE)
    return proj


def _configure_full(args):
    """Proceedureally generated TAU configurations.
    
    Iterate over as many valid TAU projects as possible for the provided command line arguments.
    For each project, iterate over possible experiments and select them to trigger TAU rebuild.
    """    
    # If ``features[key]==False`` then only projects without feature `key` will be generated.
    # If True then projects both with and without the feature will be generated.
    # There is a maximum of 2^len(features) possible TAU project configurations.
    features = {'papi': HOST_ARCH is not DARWIN,
                'openmp': HOST_ARCH is not DARWIN,
                'mpi': (getattr(args, 'MPI_CC', False) and 
                        getattr(args, 'MPI_CXX', False) and 
                        getattr(args, 'MPI_FC', False)),
                'shmem': (getattr(args, 'SHMEM_CC', False) and 
                          getattr(args, 'SHMEM_CXX', False) and 
                          getattr(args, 'SHMEM_FC', False)),
                'cuda': (getattr(args, 'CUDA_CXX', False) and
                         getattr(args, 'cuda_toolkit', False))}

    # Build a bitmask to filter out TAU project configurations where ``features[key] == False``.
    # From Python documentation: https://docs.python.org/2/library/stdtypes.html#dict.items
    #   "If items(), keys(), values(), iteritems(), iterkeys(), and itervalues() are called with 
    #    no intervening modifications to the dictionary, the lists will directly correspond."
    mask = 0
    for i, val in enumerate(features.itervalues()):
        mask |= (not val) << i
    for j in xrange(1 << len(features)):
        if not j & mask:
            for i, key in enumerate(features.iterkeys()):
                setattr(args, key, bool(j & (1 << i)))
            _configure_project(args)
    return _configure_minimal(args)


def _configure_minimal(_):
    tau = TauInstallation.get_minimal()
    tau.install()
    return tau.install_prefix 


def _configure_override_tau_source(args):
    """Per Sameer's request, override managed TAU installation with an existing unmanaged TAU installation."""
    with open(os.path.join(SYSTEM_STORAGE.prefix, 'override_tau_source'), 'w') as fout:
        fout.write(args.tau_config)
    LOGGER.info("By default, targets will use '%s' as the TAU installation.", args.tau_config)
    return args.tau_config


def main(argv):
    """Program entry point."""
    TauInstallation.check_env_compat()

    prog = sys.argv[0]
    parser = arguments.get_parser(prog=prog, usage='%s [arguments]' % prog, 
                                  description="Pre-build TAU configurations.")
    parser.add_argument('--tau-config', help="Specify TAU configuration level.",
                        default='full', action=ParseTauAction)
    parser.merge(initialize_cmd.parser, include_positional=False,
                 exclude_groups=['project arguments'],
                 exclude_arguments=['project-name', 'target-name', 'application-name', 'measurement-name', 
                                    'tau-options', 'from-tau-makefile', 'bare'])
    args = parser.parse_args(argv)
    
    os.chdir(util.mkdtemp())   
    if args.tau_config == 'minimal':
        tau_prefix = _configure_minimal(args)
    elif args.tau_config == 'full':
        tau_prefix = _configure_full(args)
    else:
        tau_prefix = _configure_override_tau_source(args)

    tau_makefiles = glob.glob('%s/*/lib/Makefile.tau*' % tau_prefix)
    LOGGER.info('\n'.join(tau_makefiles))
    LOGGER.info("%s TAU makefiles are available at %s", len(tau_makefiles), tau_prefix)
    return EXIT_SUCCESS


if __name__ == '__main__':
    sys.exit(main(sys.argv[1:]))<|MERGE_RESOLUTION|>--- conflicted
+++ resolved
@@ -82,13 +82,8 @@
 def _configure_project(args):
     PROJECT_STORAGE.destroy()
     argv = []
-<<<<<<< HEAD
-    for key, val in sorted(six.iteritems(vars(args))):
-        for action in initialize_cmd.parser._actions:
-=======
-    for key, val in vars(args).iteritems():
+    for key, val in six.iteritems(vars(args)):
         for action in initialize_cmd.parser.actions:
->>>>>>> d27e8485
             if key == action.dest:
                 argv.extend(_translate_arg(action.option_strings[0], val))
                 break
