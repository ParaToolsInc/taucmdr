--- conflicted
+++ resolved
@@ -32,11 +32,8 @@
 both the database and the key/value store.
 """
 
-<<<<<<< HEAD
 from __future__ import absolute_import
-=======
 import copy
->>>>>>> ce1280ca
 import os
 import json
 import tempfile
@@ -189,11 +186,7 @@
                 storage.WRITE_CACHE_SIZE = 0
                 self._database = tinydb.TinyDB(self.dbfile, storage=storage)
             except IOError as err:
-<<<<<<< HEAD
-                raise StorageError("Failed to access {} database '{}': {}".format(self.name, dbfile, err),
-=======
-                raise StorageError("Failed to access %s database '%s': %s" % (self.name, self.dbfile, err),
->>>>>>> ce1280ca
+                raise StorageError("Failed to access {} database '{}': {}".format(self.name, self.dbfile, err),
                                    "Check that you have `write` access")
             if not util.path_accessible(self.dbfile):
                 raise StorageError("Database file '%s' exists but cannot be read." % self.dbfile,
