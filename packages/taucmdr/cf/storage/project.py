--- conflicted
+++ resolved
@@ -157,14 +157,10 @@
                     return prefix
             lastroot = root
             root = os.path.dirname(root)
-<<<<<<< HEAD
         raise ProjectStorageError(cwd)
-=======
-        raise ProjectStorageError(cwd)
-        
+
     def force_cwd(self, force):
         self._force_cwd = force
 
     def tau_dir(self, taudir):
-        self._tau_directory = taudir
->>>>>>> 783027b7
+        self._tau_directory = taudir