# -*- coding: utf-8 -*-
#
# Copyright (c) 2015, ParaTools, Inc.
# All rights reserved.
#
# Redistribution and use in source and binary forms, with or without
# modification, are permitted provided that the following conditions are met:
# (1) Redistributions of source code must retain the above copyright notice,
#     this list of conditions and the following disclaimer.
# (2) Redistributions in binary form must reproduce the above copyright notice,
#     this list of conditions and the following disclaimer in the documentation
#     and/or other materials provided with the distribution.
# (3) Neither the name of ParaTools, Inc. nor the names of its contributors may
#     be used to endorse or promote products derived from this software without
#     specific prior written permission.
#
# THIS SOFTWARE IS PROVIDED BY THE COPYRIGHT HOLDERS AND CONTRIBUTORS "AS IS"
# AND ANY EXPRESS OR IMPLIED WARRANTIES, INCLUDING, BUT NOT LIMITED TO, THE
# IMPLIED WARRANTIES OF MERCHANTABILITY AND FITNESS FOR A PARTICULAR PURPOSE ARE
# DISCLAIMED. IN NO EVENT SHALL THE COPYRIGHT HOLDER OR CONTRIBUTORS BE LIABLE
# FOR ANY DIRECT, INDIRECT, INCIDENTAL, SPECIAL, EXEMPLARY, OR CONSEQUENTIAL
# DAMAGES (INCLUDING, BUT NOT LIMITED TO, PROCUREMENT OF SUBSTITUTE GOODS OR
# SERVICES; LOSS OF USE, DATA, OR PROFITS; OR BUSINESS INTERRUPTION) HOWEVER
# CAUSED AND ON ANY THEORY OF LIABILITY, WHETHER IN CONTRACT, STRICT LIABILITY,
# OR TORT (INCLUDING NEGLIGENCE OR OTHERWISE) ARISING IN ANY WAY OUT OF THE USE
# OF THIS SOFTWARE, EVEN IF ADVISED OF THE POSSIBILITY OF SUCH DAMAGE.
#
"""
TAU Storage Containers.

A storage container provides a record database, a persistent filesystem, and a key/value store.
The database is accessed via member methods like :any:`insert`, :any:`search`, etc.
The filesystem is accessed via its filesystem prefix (e.g. ``/usr/local/packages``) via :any:`prefix`.
The key/value store is accessed via the `[]` operator, i.e. treat the storage object like a dictionary.
"""


from abc import ABCMeta, abstractmethod

import six
from taucmdr.error import Error


class StorageError(Error):
    """Indicates a failure in the storage system."""

    message_fmt = ("%(value)s\n"
                   "%(hints)s\n")


class StorageRecord(dict):
    """A record in the storage container's database.
    
    Attributes:
        eid_type: Element identifier type.
        storage: Storage container whos database contains this record.
        eid: Element identifier value.
    """
    eid_type = str

<<<<<<< HEAD
    def __init__(self, storage, eid, element, hash_digest=None):
        self.storage = storage
        self.eid = eid
        self.element = element
        self._hash = hash_digest

    def __getitem__(self, key):
        return self.element[key]
    
    def get(self, key, default=None):
        return self.element.get(key, default)

    def __iter__(self):
        return iter(self.element)
    
    def __contains__(self, key):
        return key in self.element

    def items(self):
        return self.element.items()

    def keys(self):
        return self.element.keys()

    def values(self):
        return self.element.values()
    
    def iteritems(self):
        return six.iteritems(self.element)
    
    def iterkeys(self):
        return six.iterkeys(self.element)
 
    def itervalues(self):
        return six.itervalues(self.element)
 
    def __len__(self):
        return len(self.element)
    
    def __str__(self):
        return str(self.element)
    
    def __repr__(self):
        return repr(self.element)
=======
    def __init__(self, storage, eid, element):
        super(StorageRecord, self).__init__(element)
        self.storage = storage
        self.eid = eid

    def __hash__(self):
        return hash(self.eid)
>>>>>>> d27e8485


class AbstractStorage(six.with_metaclass(ABCMeta, object)):
    """Abstract base class for storage containers.
    
    A storage container provides a record database, a persistent filesystem, and a key/value store.
    The database is accessed via member methods like :any:`insert`, :any:`search`, etc.
    The filesystem is accessed via its filesystem prefix (e.g. ``/usr/local/packages``) via :any:`prefix`.
    The key/value store is accessed via the `[]` operator, i.e. treat the storage object like a dictionary.
    
    Attributes:
        name (str): The storage container's name, e.g. "system" or "user".
        prefix (str): Absolute path to the top-level directory of the container's filesystem.
        database (str): Database object implementing :any:`AbstractDatabase`. 
    """

    Record = StorageRecord

    def __init__(self, name):
        self.name = name
        
    def __str__(self):
        return self.name

    @abstractmethod
    def __len__(self):
        """Return the number of items in the key/value store."""
    
    @abstractmethod    
    def __getitem__(self, key):
        """Retrieve a value from the key/value store."""
    
    @abstractmethod
    def __setitem__(self, key, value):
        """Store a value in the key/value store."""
        
    @abstractmethod
    def __delitem__(self, key):
        """Remove a value from the key/value store."""
        
    @abstractmethod
    def __contains__(self, key):
        """Returns True if ``key`` maps to a value is in the key/value store."""
        
    @abstractmethod
    def __iter__(self):
        """Iterate over keys in the key/value store."""
    
    @abstractmethod
    def iterkeys(self):
        """Iterate over keys in the key/value store."""

    @abstractmethod
    def itervalues(self):
        """Iterate over values in the key/value store."""

    @abstractmethod
    def iteritems(self):
        """Iterate over items in the key/value store."""
    
    @abstractmethod
    def connect_filesystem(self, *args, **kwargs):
        """Prepares the store filesystem for reading and writing."""

    @abstractmethod
    def disconnect_filesystem(self, *args, **kwargs):
        """Makes the store filesystem unreadable and unwritable."""

    @abstractmethod
    def connect_database(self, *args, **kwargs):
        """Open the database for reading and writing."""

    @abstractmethod
    def disconnect_database(self, *args, **kwargs):
        """Close the database for reading and writing."""

    @abstractmethod
    def prefix(self):
        """Get the filesystem prefix for file storage.
        
        The filesystem must be persistent and provide the usual POSIX filesystem calls.
        In particular, GNU software packages should be installable in the filesystem.
        
        Returns:
            str: Absolute path in the filesystem.
        """

    @abstractmethod
    def __enter__(self):
        """Initiates the database transaction."""

    @abstractmethod
    def __exit__(self, ex_type, value, traceback):
        """Finalizes the database transaction."""
        
    @abstractmethod
    def table(self, table_name):
        """Return a handle to a table.
        
        Return a handle to the named table or, if `table_name` is None, return the default table.
        
        Args:
            table_name (str): Name of the table or None.
            
        Returns:
            object: A database table object.
        """

    @abstractmethod
    def count(self, table_name=None):
        """Count the records in the database.
        
        Args:
            table_name (str): Name of the table to operate on.  See :any:`AbstractStorage.table`.
            
        Returns:
            int: Number of records in the table.
        """

    @abstractmethod    
    def get(self, keys, table_name=None, match_any=False, populate=None):
        """Find a single record.
        
        The behavior depends on the type of `keys`:
            * self.Record.eid_type: return the record with that element identifier.
            * dict: return the record with attributes matching `keys`.
            * list or tuple: return a list of records matching the elements of `keys`
            * None: return None.
        
        Args:
            keys: Fields or element identifiers to match.
            table_name (str): Name of the table to operate on.  See :any:`AbstractStorage.table`.
            match_any (bool): Only applies if `keys` is a dictionary.  If True then any key 
                              in `keys` may match or if False then all keys in `keys` must match.
            populate (list): Names of fields containing foreign keys to populate, or None to disable

        Returns:
            Record: The matching data record if `keys` was a self.Record.eid_type or dict.
            list: All matching data records if `keys` was a list or tuple.
            None: No record found or ``bool(keys) == False``.
            
        Raises:
            ValueError: Invalid value for `keys`.
        """

    @abstractmethod
    def search(self, keys=None, table_name=None, match_any=False, populate=None):
        """Find multiple records.
        
        The behavior depends on the type of `keys`:
            * Record.eid_type: return the record with that element identifier.
            * dict: return all records with attributes matching `keys`.
            * list or tuple: return a list of records matching the elements of `keys`
            * None: return all records.
        
        Args:
            keys: Fields or element identifiers to match.
            table_name (str): Name of the table to operate on.  See :any:`AbstractStorage.table`.
            match_any (bool): Only applies if `keys` is a dictionary.  If True then any key 
                              in `keys` may match or if False then all keys in `keys` must match.
            populate (list): Names of fields containing foreign keys to populate, or None to disable

        Returns:
            list: Matching data records.
            
        Raises:
            ValueError: Invalid value for `keys`.
        """

    @abstractmethod
    def search_inside(self, field, value, table_name=None):
        """Find multiple records such that a field either equals a value, or is a collection which contains that value.

        Args:
            field (str): Name of the data field to match.
            value: The value which the field must equal or contain
            table_name (str): Name of the table to operate on.  See :any:`AbstractStorage.table`.

        Returns:
            list: Matching data records.

        Raises:
            ValueError: Invalid value for `keys`.
        """

    @abstractmethod
    def match(self, field, table_name=None, regex=None, test=None):
        """Find records where `field` matches `regex` or `test`.

        Either `regex` or `test` may be specified, not both.  
        If `regex` is given, then all records with `field` matching the regular expression are returned.
        If test is given then all records with `field` set to a value that caues `test` to return True are returned. 
        If neither is given, return all records where `field` is set to any value. 
        
        Args:
            table_name (str): Name of the table to operate on.  See :any:`AbstractStorage.table`.
            field (string): Name of the data field to match.
            regex (string): Regular expression string.
            test: Callable returning a boolean value.  

        Returns:
            list: Matching data records.
            
        Raises:
            ValueError: Invalid value for `keys`.
        """

    @abstractmethod
    def contains(self, keys, table_name=None, match_any=False):
        """Check if the specified table contains at least one matching record.
        
        The behavior depends on the type of `keys`:
            * self.Record.eid_type: check for the record with that element identifier.
            * dict: check for the record with attributes matching `keys`.
            * list or tuple: return the equivilent of ``map(contains, keys)``.
        
        Args:
            keys: Fields or element identifiers to match.
            table_name (str): Name of the table to operate on.  See :any:`AbstractStorage.table`.
            match_any (bool): Only applies if `keys` is a dictionary.  If True then any key 
                              in `keys` may match or if False then all keys in `keys` must match.

        Returns:
            bool: True if the table contains at least one matching record, False otherwise.
            
        Raises:
            ValueError: Invalid value for `keys`.
        """

    @abstractmethod
    def insert(self, data, table_name=None, propagate=False):
        """Create a new record.
        
        If the table doesn't exist it will be created.
        
        Args:
            data (dict): Data to insert in table.
            table_name (str): Name of the table to operate on.  See :any:`AbstractStorage.table`.
            propagate (bool): Whether the database should propagate associations (that is, create backlinks from
                referred-to foreign keys in the inserted record).
            
        Returns:
            Record: The new record.
        """

    @abstractmethod
    def update(self, fields, keys, table_name=None, match_any=False, propagate=False):
        """Update records.
        
        The behavior depends on the type of `keys`:
            * self.Record.eid_type: update the record with that element identifier.
            * dict: update all records with attributes matching `keys`.
            * list or tuple: apply update to all records matching the elements of `keys`.
        
        Args:
            fields (dict): Data to record.
            keys: Fields or element identifiers to match.
            table_name (str): Name of the table to operate on.  See :any:`AbstractStorage.table`.
            match_any (bool): Only applies if `keys` is a dictionary.  If True then any key 
                              in `keys` may match or if False then all keys in `keys` must match.
            propagate (bool): Whether the database should propagate associations (that is, create backlinks from
                referred-to foreign keys in the inserted record).

        Raises:
            ValueError: ``bool(keys) == False`` or invaild value for `keys`.
        """

    @abstractmethod      
    def unset(self, fields, keys, table_name=None, match_any=False, propagate=False):
        """Update records by unsetting fields.
        
        Update only allows you to update a record by adding new fields or overwriting existing fields. 
        Use this method to remove a field from the record.
        
        The behavior depends on the type of `keys`:
            * self.Record.eid_type: update the record with that element identifier.
            * dict: update all records with attributes matching `keys`.
            * list or tuple: apply update to all records matching the elements of `keys`.
        
        Args:
            fields (list): Names of fields to remove from matching records.
            keys: Fields or element identifiers to match.
            table_name (str): Name of the table to operate on.  See :any:`AbstractStorage.table`.
            match_any (bool): Only applies if `keys` is a dictionary.  If True then any key 
                              in `keys` may match or if False then all keys in `keys` must match.
            propagate (bool): Whether the database should propagate associations (that is, create backlinks from
                referred-to foreign keys in the inserted record).

        Raises:
            ValueError: ``bool(keys) == False`` or invaild value for `keys`.
        """

    @abstractmethod        
    def remove(self, keys, table_name=None, match_any=False, propagate=False):
        """Delete records.
        
        The behavior depends on the type of `keys`:
            * self.Record.eid_type: delete the record with that element identifier.
            * dict: delete all records with attributes matching `keys`.
            * list or tuple: delete all records matching the elements of `keys`.
        
        Args:
            keys: Fields or element identifiers to match.
            table_name (str): Name of the table to operate on.  See :any:`AbstractStorage.table`.
            match_any (bool): Only applies if `keys` is a dictionary.  If True then any key 
                              in `keys` may match or if False then all keys in `keys` must match.
            propagate (bool): Whether the database should propagate associations (that is, create backlinks from
                referred-to foreign keys in the inserted record).

        Raises:
            ValueError: ``bool(keys) == False`` or invaild value for `keys`.
        """

    @abstractmethod
    def purge(self, table_name=None):
        """Delete all records.

        Args:
            table_name (str): Name of the table to operate on.  See :any:`AbstractStorage.table`.
        """

    @abstractmethod
    def is_remote(self):
        """Indicates whether this storage class represents a remote connection

        Returns:
            bool: True if remote, False if local
        """
<|MERGE_RESOLUTION|>--- conflicted
+++ resolved
@@ -58,11 +58,10 @@
     """
     eid_type = str
 
-<<<<<<< HEAD
     def __init__(self, storage, eid, element, hash_digest=None):
+        super(StorageRecord, self).__init__(element)
         self.storage = storage
         self.eid = eid
-        self.element = element
         self._hash = hash_digest
 
     def __getitem__(self, key):
@@ -103,15 +102,9 @@
     
     def __repr__(self):
         return repr(self.element)
-=======
-    def __init__(self, storage, eid, element):
-        super(StorageRecord, self).__init__(element)
-        self.storage = storage
-        self.eid = eid
 
     def __hash__(self):
         return hash(self.eid)
->>>>>>> d27e8485
 
 
 class AbstractStorage(six.with_metaclass(ABCMeta, object)):
