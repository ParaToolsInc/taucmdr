# -*- coding: utf-8 -*-
#
# Copyright (c) 2015, ParaTools, Inc.
# All rights reserved.
#
# Redistribution and use in source and binary forms, with or without
# modification, are permitted provided that the following conditions are met:
# (1) Redistributions of source code must retain the above copyright notice,
#     this list of conditions and the following disclaimer.
# (2) Redistributions in binary form must reproduce the above copyright notice,
#     this list of conditions and the following disclaimer in the documentation
#     and/or other materials provided with the distribution.
# (3) Neither the name of ParaTools, Inc. nor the names of its contributors may
#     be used to endorse or promote products derived from this software without
#     specific prior written permission.
#
# THIS SOFTWARE IS PROVIDED BY THE COPYRIGHT HOLDERS AND CONTRIBUTORS "AS IS"
# AND ANY EXPRESS OR IMPLIED WARRANTIES, INCLUDING, BUT NOT LIMITED TO, THE
# IMPLIED WARRANTIES OF MERCHANTABILITY AND FITNESS FOR A PARTICULAR PURPOSE ARE
# DISCLAIMED. IN NO EVENT SHALL THE COPYRIGHT HOLDER OR CONTRIBUTORS BE LIABLE
# FOR ANY DIRECT, INDIRECT, INCIDENTAL, SPECIAL, EXEMPLARY, OR CONSEQUENTIAL
# DAMAGES (INCLUDING, BUT NOT LIMITED TO, PROCUREMENT OF SUBSTITUTE GOODS OR
# SERVICES; LOSS OF USE, DATA, OR PROFITS; OR BUSINESS INTERRUPTION) HOWEVER
# CAUSED AND ON ANY THEORY OF LIABILITY, WHETHER IN CONTRACT, STRICT LIABILITY,
# OR TORT (INCLUDING NEGLIGENCE OR OTHERWISE) ARISING IN ANY WAY OUT OF THE USE
# OF THIS SOFTWARE, EVEN IF ADVISED OF THE POSSIBILITY OF SUCH DAMAGE.
#
"""Software installation management."""

from __future__ import absolute_import
from __future__ import division
import os
import multiprocessing
from subprocess import CalledProcessError
from contextlib import contextmanager
import six
from taucmdr import logger, util
from taucmdr.error import ConfigurationError
from taucmdr.progress import ProgressIndicator
from taucmdr.cf.storage import StorageError
from taucmdr.cf.storage.levels import ORDERED_LEVELS
from taucmdr.cf.storage.levels import highest_writable_storage
from taucmdr.cf.software import SoftwarePackageError
from taucmdr.cf import compiler
from taucmdr.cf.compiler import InstalledCompilerSet
from taucmdr.cf.platforms import Architecture, OperatingSystem, HOST_OS, DARWIN

LOGGER = logger.get_logger(__name__)


def parallel_make_flags(nprocs=None):
    """Flags to enable parallel compilation with `make`.

    Args:
        ncores (int): Number of parallel processes to use.
                      Default is one less than the number of CPU cores.

    Returns:
        list: Command line arguments to pass to `make`.
    """
    if not nprocs:
        try:
            nprocs = int(os.environ['__TAUCMDR_MAX_MAKE_JOBS__'])
        except (KeyError, ValueError):
            nprocs = max(1, multiprocessing.cpu_count() - 1)
        try:
            nprocs = int(nprocs)
            if nprocs < 1:
                raise ValueError
        except ValueError:
            raise ConfigurationError("Invalid parallel make job count: %s" % nprocs)
    return ['-j', str(nprocs)]


def tmpfs_prefix():
    """Path to a uniquely named directory in a temporary filesystem, ideally a ramdisk.

    /dev/shm is the preferred tmpfs, but if it's unavailable or mounted with noexec then
    fall back to tempfile.gettemdir(), which is usually /tmp.  If that filesystem is also
    unavailable then use the filesystem prefix of the highest writable storage container.

    An attempt is made to ensure that there is at least 2GiB of free space in the
    selected filesystem.  If

    Returns:
        str: Path to a uniquely-named directory in the temporary filesystem. The directory
            and all its contents **will be deleted** when the program exits if it installs
            correctly.
    """
    try:
        return tmpfs_prefix.value
    except AttributeError:
        import tempfile
        import subprocess
        from stat import S_IRUSR, S_IWUSR, S_IEXEC
        candidate = None
        for prefix in "/dev/shm", tempfile.gettempdir(), highest_writable_storage().prefix:
            try:
                tmp_prefix = util.mkdtemp(dir=prefix)
            except (OSError, IOError) as err:
                LOGGER.debug(err)
                continue
            # Check execute privileges some distros mount tmpfs with the noexec option.
            check_exe_script = None
            try:
                with tempfile.NamedTemporaryFile(
                        mode="w", dir=tmp_prefix, delete=False) as tmp_file:
                    check_exe_script = tmp_file.name
                    tmp_file.write("#!/bin/sh\nexit 0")
                os.chmod(check_exe_script, S_IRUSR | S_IWUSR | S_IEXEC)
                subprocess.check_call([check_exe_script])
            except (OSError, IOError, subprocess.CalledProcessError) as err:
                LOGGER.debug(err)
                continue
            try:
                statvfs = os.statvfs(check_exe_script)
            except (OSError, IOError) as err:
                LOGGER.debug(err)
                if candidate is None:
                    candidate = tmp_prefix
                continue
            else:
                free_mib = (statvfs.f_frsize*statvfs.f_bavail)//0x100000
                LOGGER.debug("%s: %sMB free", tmp_prefix, free_mib)
                if free_mib < 2000:
                    continue
            if check_exe_script:
                os.remove(check_exe_script)
            break
        else:
            if not candidate:
                raise ConfigurationError("No filesystem has at least 2GB free space and supports executables.")
            tmp_prefix = candidate
            LOGGER.warning("Unable to count available bytes in '%s'", tmp_prefix)
        tmpfs_prefix.value = tmp_prefix
        LOGGER.debug("Temporary prefix: '%s'", tmp_prefix)
        return tmp_prefix


@contextmanager
def new_os_environ():
    old_environ = os.environ
    try:
        os.environ = dict(os.environ)
        yield os.environ
    finally:
        os.environ = old_environ


class Installation(object):
    """Encapsulates a software package installation.

    Attributes:
        name (str): The package name, lowercase, alphanumeric with underscores.  All packages have a
                    corresponding ``taucmdr.cf.software.<name>_installation`` module.
        title (str): Human readable name of the software package, e.g. 'TAU Performance System' or 'Score-P'.
        src (str): Path or URL to a source archive file,
                   or a path to a directory where the software is installed,
                   or the special keyword 'download'.
        target_arch (str): Target architecture name.
        target_os (str): Target operating system name.
        compilers (InstalledCompilerSet): Compilers to use if software must be compiled.
        verify_commands (list): List of commands that are present in a valid installation.
        verify_libraries (list): List of libraries that are present in a valid installation.
        verify_headers (list): List of header files that are present in a valid installation.
    """

    def __init__(self, name, title, sources, target_arch, target_os, compilers,
                 repos, commands, libraries, headers):
        """Initializes the installation object.

        To set up a new installation, pass a URL, file path, or the special keyword 'download' as the package source.
        To set up an interface to an existing installation, pass the path to that installation as the package source.

        Args:
            name (str): The package name, lowercase, alphanumeric with underscores.  All packages have a
                        corresponding ``taucmdr.cf.software.<name>_installation`` module.
            title (str): Human readable name of the software package, e.g. 'TAU Performance System' or 'Score-P'.
            sources (dict): Packages sources as strings indexed by package names as strings.  A source may be a
                            path to a directory where the software has already been installed, or a path to a source
                            archive file, or the special keyword 'download'.
            target_arch (Architecture): Target architecture.
            target_os (OperatingSystem): Target operating system.
            compilers (InstalledCompilerSet): Compilers to use if software must be compiled.
            repos (dict): Dictionary of URLs for source code archives indexed by architecture and OS.
                          The None key specifies the default (i.e. universal) source.
            commands (dict): Dictionary of commands, indexed by architecture and OS, that must be installed.
            libraries (dict): Dictionary of libraries, indexed by architecture and OS, that must be installed.
            headers (dict): Dictionary of headers, indexed by architecture and OS, that must be installed.
        """
        # pylint: disable=too-many-arguments
        assert isinstance(name, six.string_types)
        assert isinstance(title, six.string_types)
        assert isinstance(sources, dict)
        assert isinstance(target_arch, Architecture)
        assert isinstance(target_os, OperatingSystem)
        assert isinstance(compilers, InstalledCompilerSet)
        assert isinstance(repos, dict) or repos is None
        assert isinstance(commands, dict) or commands is None
        assert isinstance(libraries, dict) or libraries is None
        assert isinstance(headers, dict) or headers is None
        self._src_prefix = None
        self._install_prefix = None
        self._include_subdir = 'include'
        self._bin_subdir = 'bin'
        self._lib_subdir = 'lib'
        self._uid = None
        self.dependencies = {}
        self.name = name
        self.title = title
        self.target_arch = target_arch
        self.target_os = target_os
        self.compilers = compilers
        self.verify_commands = self._lookup_target_os_list(commands)
        self.verify_libraries = self._lookup_target_os_list(libraries)
        self.verify_headers = self._lookup_target_os_list(headers)
        src = sources[name]
        if src.lower() == 'download':
            self.src = self._lookup_target_os_list(repos)
            if isinstance(self.src, list):
                self.srcs = self.src[:]
                self.srcs_avail = self.srcs[:]
                try:
                    self.src = self.srcs.pop(0)
                except IndexError:
                    raise ConfigurationError("No sources provided for %s." % self.title)
            else:
                self.srcs = []
                self.srcs_avail = [self.src]
        elif src.lower() == 'download-tr6':
            raise ConfigurationError("download-tr6 is not a valid source for %s" % self.title)
        else:
            self.src = src
        self.unmanaged = os.path.isdir(self.src)

    def uid_items(self):
        """List items affecting this installation's UID.

        Most packages only care about changes in source archive, target, or C/C++ compilers.
        More sensitive packages (e.g. Score-P or TAU) can override this function.

        Returns:
            list: An **ordered** list of items affecting this installation's UID.
                  Changing the order of this list will change the UID.
        """
        return [self.src, self.target_arch.name, self.target_os.name,
                self.compilers[compiler.host.CC].uid, self.compilers[compiler.host.CXX].uid]

    @property
    def uid(self):
        if self._uid is None:
            self._uid = str(util.calculate_uid(self.uid_items()))
        return self._uid

    def _get_install_tag(self):
        return str(self.uid)

    def _get_install_prefix(self):
        if not self._install_prefix:
            if self.unmanaged:
                self._set_install_prefix(self.src)
            else:
                tag = self._get_install_tag()
                # Search the storage hierarchy for an existing installation
                for storage in reversed(ORDERED_LEVELS):
                    try:
                        self._set_install_prefix(str(os.path.join(storage.prefix, self.name, tag)))
                        self.verify()
                    except (StorageError, SoftwarePackageError) as err:
                        LOGGER.debug(err)
                        continue
                    else:
                        break
                else:
                    # No existing installation found, install at highest writable storage level
                    self._set_install_prefix(os.path.join(highest_writable_storage().prefix, self.name, tag))
                LOGGER.debug("%s installation prefix is %s", self.name, self._install_prefix)
        return self._install_prefix

    def _set_install_prefix(self, value):
        assert value is not None
        self._install_prefix = str(value)

    @property
    def install_prefix(self):
        return self._get_install_prefix()

    @property
    def include_path(self):
        return os.path.join(self._get_install_prefix(), self._include_subdir)

    @property
    def bin_path(self):
        return os.path.join(self._get_install_prefix(), self._bin_subdir)

    @property
    def lib_path(self):
        return os.path.join(self._get_install_prefix(), self._lib_subdir)

    def _lookup_target_os_list(self, dct):
        if not dct:
            return []
        default = dct[None]
        try:
            arch_dct = dct[self.target_arch]
        except KeyError:
            return default
        else:
            return arch_dct.get(self.target_os, arch_dct.get(None, default))

    def set_group(self, gid=None):
        """Sets the group for all files in the installation.

        Args:
            gid (int): Group ID number.  If not given the use the group ID of the folder containing the installation.
        """
        if gid is None:
            parent_stat = os.stat(os.path.dirname(self.install_prefix))
            gid = parent_stat.st_gid
        paths = [self.install_prefix]
        LOGGER.info("Checking installed files...")
        with ProgressIndicator(""):
            for root, dirs, _ in os.walk(self.install_prefix):
                paths.extend(os.path.join(root, x) for x in dirs)
        LOGGER.info("Setting file permissions...")
        with ProgressIndicator("", total_size=len(paths)) as progress_bar:
            for i, path in enumerate(paths):
                try:
                    os.chown(path, -1, gid)
                except OSError as err:
                    LOGGER.debug("Cannot set group on '%s': %s", path, err)
                progress_bar.update(i)

    def _acquire_source(self, reuse_archive):
        archive_file = os.path.basename(self.src)
        if reuse_archive:
            for storage in ORDERED_LEVELS:
                try:
                    archive = os.path.join(storage.prefix, "src", archive_file)
                except StorageError:
                    continue
                if os.path.exists(archive):
                    return str(archive)
        archive_prefix = os.path.join(highest_writable_storage().prefix, "src")
        archive = os.path.join(archive_prefix, os.path.basename(self.src))
<<<<<<< HEAD
        try:
            util.download(self.src, archive)
        except IOError:
            hints = ("If a firewall is blocking access to this server, use another method to download "
                     "'%s' and copy that file to '%s' before trying this operation." % (self.src, archive_prefix),
                     "Check that the file or directory is accessible")
            raise ConfigurationError("Cannot acquire source archive '%s'." % self.src, *hints)
        return str(archive)
=======
        util.download(self.src, archive)
        return archive
>>>>>>> e913bc88

    def acquire_source(self, reuse_archive=True):
        """Acquires package source code archive file via download or file copy.

        If the package is configured to use an existing installation as the source then
        this routine does nothing.

        Args:
            reuse_archive (bool): If True don't download, just confirm that the archive exists.

        Returns:
            str: Absolute path to the source archive.

        Raises:
            ConfigurationError: Package source code not provided or couldn't be acquired.
        """
        if not self.src:
            raise ConfigurationError("No source code provided for %s" % self.title)
        if self.unmanaged:
            return str(self.src)
        # Check that archive is valid by getting archive top-level directory
        while self.src:
            try:
                archive = self._acquire_source(reuse_archive)
                util.archive_toplevel(archive)
            except IOError:
                if reuse_archive:
                    archive = self.acquire_source(reuse_archive=False)
                    try:
                        util.archive_toplevel(archive)
                        return str(archive)
                    except IOError:
                        pass
                try:
                    LOGGER.warning("Unable to acquire %s source package '%s'", self.name, self.src)
                    self.src = self.srcs.pop(0)
                    LOGGER.warning("falling back to '%s'", self.src)
                except IndexError:
                    self.src = None
            else:
                return str(archive)
        if self.src is None:
<<<<<<< HEAD
            raise ConfigurationError(
                "Unable to acquire {} source package '{}'".format(self.name, ', '.join(self.srcs_avail))
            )
=======
            archive_prefix = os.path.join(highest_writable_storage().prefix, "src")
            hints = ("If a firewall is blocking access to this server, use another method to download "
                     "'%s' and copy that file to '%s' before trying this operation." % (self.src, archive_prefix),
                     "Check that the file or directory is accessible")
            raise ConfigurationError("Cannot acquire source archive '%s'." % ', '.join(self.srcs_avail), *hints)
>>>>>>> e913bc88
        else:
            return archive

    def _prepare_src(self, reuse_archive=True):
        """Prepares source code for installation.

        Acquires package source code archive file via download or file copy,
        unpacks the archive, and verifies that required paths exist.

        Args:
            reuse_archive (bool): If True, attempt to reuse archive files.

        Returns:
            str: The path to the unpacked source code files.

        Raises:
            ConfigurationError: The source code couldn't be acquired or unpacked.
        """
        archive = self.acquire_source(reuse_archive)
        LOGGER.info("Using %s source archive '%s'", self.title, archive)
        try:
            return util.extract_archive(archive, tmpfs_prefix())
        except IOError as err:
            if reuse_archive:
                LOGGER.info("Unable to extract source archive '%s'.  Downloading a new copy.", archive)
                return str(self._prepare_src(reuse_archive=False))
            raise ConfigurationError("Cannot extract source archive '{}': {}".format(archive, err),
                                     "Check that the file or directory is accessible")

    def verify(self):
        """Check if the installation at :any:`installation_prefix` is valid.

        A valid installation provides all expected files and commands.
        Subclasses may wish to perform additional checks.

        Raises:
          SoftwarePackageError: Describs why the installation is invalid.
        """
        LOGGER.debug("Verifying %s installation at '%s'", self.title, self.install_prefix)
        if not os.path.exists(self.install_prefix):
            raise SoftwarePackageError("'%s' does not exist" % self.install_prefix)
        for cmd in self.verify_commands:
            path = os.path.join(self.bin_path, cmd)
            if not os.path.exists(path):
                raise SoftwarePackageError("'%s' is missing" % path)
            if not os.access(path, os.X_OK):
                raise SoftwarePackageError("'%s' exists but is not executable" % path)
        for lib in self.verify_libraries:
            path = os.path.join(self.lib_path, lib)
            if not util.path_accessible(path):
                # Some systems (e.g. SuSE) append the machine bitwidth to the library path
                path = os.path.join(self.lib_path+'64', lib)
                if not util.path_accessible(path):
                    raise SoftwarePackageError("'%s' is not accessible" % path)
        for header in self.verify_headers:
            path = os.path.join(self.include_path, header)
            if not util.path_accessible(path):
                raise SoftwarePackageError("'%s' is not accessible" % path)
        LOGGER.debug("%s installation at '%s' is valid", self.name, self.install_prefix)

    def add_dependency(self, name, sources, *args, **kwargs):
        """Adds a new package to the list of packages this package depends on.

        Args:
            name (str): The name of the package.  There must be a corresponding
                        ``taucmdr.cf.software.<name>_installation`` module.
            sources (dict): Packages sources as strings indexed by package names as strings.  A source may be a
                            path to a directory where the software has already been installed, or a path to a source
                            archive file, or the special keyword 'download'.
        """
        from taucmdr.cf import software
        cls = software.get_installation(name)
        self.dependencies[name] = cls(sources, self.target_arch, self.target_os, self.compilers, *args, **kwargs)

    def install(self, force_reinstall=False):
        """Execute the installation sequence in a sanitized environment.

        Modifies the system by building and installing software.

        Args:
            force_reinstall (bool): If True, reinstall even if the software package passes verification.

        Raises:
            SoftwarePackageError: Installation failed.
        """
        for pkg in six.itervalues(self.dependencies):
            pkg.install(force_reinstall)
        if self.unmanaged or not force_reinstall:
            try:
                return self.verify()
            except SoftwarePackageError as err:
                if self.unmanaged:
                    raise SoftwarePackageError("%s source package is unavailable and the installation at '%s' "
                                               "is invalid: %s" % (self.title, self.install_prefix, err),
                                               "Specify source code path or URL to enable package reinstallation.")
                elif not force_reinstall:
                    LOGGER.debug(err)
        LOGGER.info("Installing %s to '%s'", self.title, self.install_prefix)
        if os.path.isdir(self.install_prefix):
            LOGGER.info("Cleaning %s installation prefix '%s'", self.title, self.install_prefix)
            util.rmtree(self.install_prefix, ignore_errors=True)
        with new_os_environ(), util.umask(0o002):
            try:
                self._src_prefix = self._prepare_src()
                self.installation_sequence()
                self.set_group()
            except Exception as err:
                LOGGER.info("%s installation failed: %s", self.title, err)
                #util.add_error_stack(self._src_prefix)
                raise
            else:
                # Delete the decompressed source code to save space. The source archive is retained.
                LOGGER.debug("Deleting '%s'", self._src_prefix)
                util.rmtree(self._src_prefix, ignore_errors=True)
                self._src_prefix = None
        # Verify the new installation
        LOGGER.info("Verifying %s installation...", self.title)
        return self.verify()

    def installation_sequence(self):
        raise NotImplementedError

    def compiletime_config(self, opts=None, env=None):
        """Configure compilation environment to use this software package.

        Returns command line options and environment variables required by this
        software package **when it is used to compile other software packages**.
        The default behavior, to be overridden by subclasses as needed, is to
        prepend ``self.bin_path`` to the PATH environment variable.

        Args:
            opts (list): Optional list of command line options.
            env (dict): Optional dictionary of environment variables.

        Returns:
            tuple: opts, env updated for the new environment.
        """
        opts = list(opts) if opts else []
        env = dict(env if env else os.environ)
        if os.path.isdir(self.bin_path):
            try:
                env['PATH'] = os.pathsep.join([self.bin_path, env['PATH']])
            except KeyError:
                env['PATH'] = self.bin_path
        return opts, env

    def runtime_config(self, opts=None, env=None):
        """Configure runtime environment to use this software package.

        Returns command line options and environment variables required by this
        software package **when other software packages depending on it execute**.
        The default behavior, to be overridden by subclasses as needed, is to
        prepend ``self.bin_path`` to the PATH environment variable and
        ``self.lib_path`` to the system library path (e.g. LD_LIBRARY_PATH).

        Args:
            opts (list): Optional list of command line options.
            env (dict): Optional dictionary of environment variables.

        Returns:
            tuple: opts, env updated for the new environment.
        """
        opts = list(opts) if opts else []
        env = dict(env if env else os.environ)
        if os.path.isdir(self.bin_path):
            try:
                env['PATH'] = os.pathsep.join([self.bin_path, env['PATH']])
            except KeyError:
                env['PATH'] = self.bin_path
        if os.path.isdir(self.lib_path):
            library_path = 'DYLD_LIBRARY_PATH' if HOST_OS is DARWIN else 'LD_LIBRARY_PATH'
            try:
                env[library_path] = os.pathsep.join([self.lib_path, env[library_path]])
            except KeyError:
                env[library_path] = self.lib_path
        return opts, env


class MakeInstallation(Installation):
    """Base class for installations that follows the process:
          make [flags] all [options]
          make [flags] install [options]
    """

    def make(self, flags):
        """Invoke `make`.

        Args:
            flags (list): Command line flags to pass to `make`.

        Raises:
            SoftwarePackageError: Compilation failed.
        """
        assert self._src_prefix
        LOGGER.debug("Making %s at '%s'", self.name, self._src_prefix)
        cmd = ['make'] + parallel_make_flags() + flags
        LOGGER.info("Compiling %s...", self.title)
        if util.create_subprocess(cmd, cwd=self._src_prefix, stdout=False, show_progress=True):
            cmd = ['make'] + flags
            if util.create_subprocess(cmd, cwd=self._src_prefix, stdout=False, show_progress=True):
                util.add_error_stack(self._src_prefix)
                raise SoftwarePackageError('%s compilation failed' % self.title)

    def make_install(self, flags):
        """Invoke `make install`.

        Args:
            flags (list): Command line flags to pass to `make`.

        Raises:
            SoftwarePackageError: Configuration failed.
        """
        assert self._src_prefix
        LOGGER.debug("Installing %s to '%s'", self.name, self.install_prefix)
        cmd = ['make', 'install'] + parallel_make_flags() + flags
        LOGGER.info("Installing %s...", self.title)
        if util.create_subprocess(cmd, cwd=self._src_prefix, stdout=False, show_progress=True):
            cmd = ['make', 'install'] + flags
            if util.create_subprocess(cmd, cwd=self._src_prefix, stdout=False, show_progress=True):
                util.add_error_stack(self._src_prefix)
                raise SoftwarePackageError('%s installation failed' % self.title)
        # Some systems use lib64 instead of lib
        if os.path.isdir(self.lib_path+'64') and not os.path.isdir(self.lib_path):
            os.symlink(self.lib_path+'64', self.lib_path)

    def installation_sequence(self):
        self.make([])
        self.make_install([])


class AutotoolsInstallation(MakeInstallation):
    """Base class for installations that follow the GNU Autotools installation process.

    The GNU Autotools installation process is::
        ./configure [options]
        make [flags] all [options]
        make [flags] install [options]
    """

    def configure(self, flags):
        """Invoke `configure`.

        Args:
            flags (list): Command line flags to pass to `configure`.

        Raises:
            SoftwarePackageError: Configuration failed.
        """
        assert self._src_prefix
        LOGGER.debug("Configuring %s at '%s'", self.name, self._src_prefix)
        cmd = ['./configure', '--prefix=%s' % self.install_prefix] + flags
        LOGGER.info("Configuring %s...", self.title)
        if util.create_subprocess(cmd, cwd=self._src_prefix, stdout=False, show_progress=True):
            util.add_error_stack(self._src_prefix)
            raise SoftwarePackageError('%s configure failed' % self.title)

    def installation_sequence(self):
        self.configure([])
        self.make([])
        self.make_install([])


class CMakeInstallation(MakeInstallation):
    """Base class for installations that follow the CMake installation process.

    The CMake installation process is::
        cmake [options]
        make [flags] all [options]
        make [flags] install [options]
    """

    def _get_cmake(self):
        cmake = util.which('cmake')
        if not cmake:
            raise ConfigurationError("'cmake' not found in PATH.")
        try:
            stdout = util.get_command_output([cmake, '--version'])
        except (CalledProcessError, OSError) as err:
            raise ConfigurationError("Failed to get CMake version: %s" % err)
        for line in stdout.split('\n'):
            if 'cmake version' in line:
                verstr = (line.split('cmake version ')[1]).split('-')[0]
                version = tuple(int(x) for x in verstr.split('.'))
                if version < (2, 8):
                    raise ConfigurationError("CMake version 2.8 or higher required.")
                break
        else:
            LOGGER.warning("Cannot determine CMake version.  CMake 2.8 or higher is required.")
        return cmake

    def cmake(self, flags):
        """Invoke `cmake`.

        Args:
            flags (list): Command line flags to pass to `cmake`.

        Raises:
            SoftwarePackageError: Configuration failed.
	"""
        assert self._src_prefix
        cmake = self._get_cmake()
        cmd = [cmake, '-DCMAKE_INSTALL_PREFIX=%s' % self.install_prefix] + flags
        LOGGER.info("Executing CMake for %s...", self.title)
        if util.create_subprocess(cmd, cwd=self._src_prefix, stdout=False, show_progress=True):
            util.add_error_stack(self._src_prefix)
            raise SoftwarePackageError('CMake failed for %s' %self.title)

    def installation_sequence(self):
        self.cmake([])
        self.make([])
        self.make_install([])<|MERGE_RESOLUTION|>--- conflicted
+++ resolved
@@ -343,19 +343,8 @@
                     return str(archive)
         archive_prefix = os.path.join(highest_writable_storage().prefix, "src")
         archive = os.path.join(archive_prefix, os.path.basename(self.src))
-<<<<<<< HEAD
-        try:
-            util.download(self.src, archive)
-        except IOError:
-            hints = ("If a firewall is blocking access to this server, use another method to download "
-                     "'%s' and copy that file to '%s' before trying this operation." % (self.src, archive_prefix),
-                     "Check that the file or directory is accessible")
-            raise ConfigurationError("Cannot acquire source archive '%s'." % self.src, *hints)
+        util.download(self.src, archive)
         return str(archive)
-=======
-        util.download(self.src, archive)
-        return archive
->>>>>>> e913bc88
 
     def acquire_source(self, reuse_archive=True):
         """Acquires package source code archive file via download or file copy.
@@ -398,19 +387,13 @@
             else:
                 return str(archive)
         if self.src is None:
-<<<<<<< HEAD
-            raise ConfigurationError(
-                "Unable to acquire {} source package '{}'".format(self.name, ', '.join(self.srcs_avail))
-            )
-=======
             archive_prefix = os.path.join(highest_writable_storage().prefix, "src")
             hints = ("If a firewall is blocking access to this server, use another method to download "
                      "'%s' and copy that file to '%s' before trying this operation." % (self.src, archive_prefix),
                      "Check that the file or directory is accessible")
             raise ConfigurationError("Cannot acquire source archive '%s'." % ', '.join(self.srcs_avail), *hints)
->>>>>>> e913bc88
         else:
-            return archive
+            return str(archive)
 
     def _prepare_src(self, reuse_archive=True):
         """Prepares source code for installation.
