--- conflicted
+++ resolved
@@ -95,14 +95,10 @@
                     raise ConfigurationError("Cannot find KNC native compilers in /usr/linux-k1om-*")
             os.environ['PATH'] = os.pathsep.join((os.path.dirname(k1om_ar), os.environ['PATH']))
             flags.append('--host=x86_64-k1om-linux')
-<<<<<<< HEAD
         elif self.target_arch is NEC_SX:
             flags.append('CC=ncc')
             flags.append('CXX=nc++')
-        return super(BinutilsInstallation, self).configure(flags)
-=======
         return super().configure(flags)
->>>>>>> b5fda8ae
 
     def make_install(self, flags):
         super().make_install(flags)
