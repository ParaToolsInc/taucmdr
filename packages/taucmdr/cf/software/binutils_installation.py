--- conflicted
+++ resolved
@@ -45,12 +45,9 @@
 
 LOGGER = logger.get_logger(__name__)
 
-<<<<<<< HEAD
 REPOS = {None: 'http://ftp.gnu.org/gnu/binutils/binutils-2.35.1.tar.gz'}
-=======
-REPOS = {None: ['http://ftp.gnu.org/gnu/binutils/binutils-2.27.tar.gz',
-                'http://fs.paratools.com/tau-mirror/binutils-2.27.tar.gz']}
->>>>>>> e14f62de
+#REPOS = {None: ['http://ftp.gnu.org/gnu/binutils/binutils-2.27.tar.gz',
+#                'http://fs.paratools.com/tau-mirror/binutils-2.27.tar.gz']}
 
 LIBRARIES = {None: ['libbfd.a']}
 
