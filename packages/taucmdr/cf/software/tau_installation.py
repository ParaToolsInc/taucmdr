#
# Copyright (c) 2015, ParaTools, Inc.
# All rights reserved.
#
# Redistribution and use in source and binary forms, with or without
# modification, are permitted provided that the following conditions are met:
# (1) Redistributions of source code must retain the above copyright notice,
#     this list of conditions and the following disclaimer.
# (2) Redistributions in binary form must reproduce the above copyright notice,
#     this list of conditions and the following disclaimer in the documentation
#     and/or other materials provided with the distribution.
# (3) Neither the name of ParaTools, Inc. nor the names of its contributors may
#     be used to endorse or promote products derived from this software without
#     specific prior written permission.
#
# THIS SOFTWARE IS PROVIDED BY THE COPYRIGHT HOLDERS AND CONTRIBUTORS "AS IS"
# AND ANY EXPRESS OR IMPLIED WARRANTIES, INCLUDING, BUT NOT LIMITED TO, THE
# IMPLIED WARRANTIES OF MERCHANTABILITY AND FITNESS FOR A PARTICULAR PURPOSE ARE
# DISCLAIMED. IN NO EVENT SHALL THE COPYRIGHT HOLDER OR CONTRIBUTORS BE LIABLE
# FOR ANY DIRECT, INDIRECT, INCIDENTAL, SPECIAL, EXEMPLARY, OR CONSEQUENTIAL
# DAMAGES (INCLUDING, BUT NOT LIMITED TO, PROCUREMENT OF SUBSTITUTE GOODS OR
# SERVICES; LOSS OF USE, DATA, OR PROFITS; OR BUSINESS INTERRUPTION) HOWEVER
# CAUSED AND ON ANY THEORY OF LIABILITY, WHETHER IN CONTRACT, STRICT LIABILITY,
# OR TORT (INCLUDING NEGLIGENCE OR OTHERWISE) ARISING IN ANY WAY OUT OF THE USE
# OF THIS SOFTWARE, EVEN IF ADVISED OF THE POSSIBILITY OF SUCH DAMAGE.
#
"""TAU software installation management.

TAU is the core software package of TAU Commander.
"""
# Settle down pylint.  This is a big, ugly file and there's not much we can do about it.
# pylint: disable=too-many-instance-attributes
# pylint: disable=too-many-arguments
# pylint: disable=too-many-locals
# pylint: disable=too-many-statements
# pylint: disable=too-many-lines
# pylint: disable=too-many-branches

import os
import re
import glob
import shutil
import datetime
import shlex
import resource
import platform
import multiprocessing
from subprocess import CalledProcessError
from taucmdr import logger, util
from taucmdr.util import get_command_output
from taucmdr.error import ConfigurationError, InternalError
from taucmdr.cf.software import SoftwarePackageError
from taucmdr.cf.software.installation import Installation, parallel_make_flags, new_os_environ
from taucmdr.cf.compiler import host as host_compilers, InstalledCompilerSet
from taucmdr.cf.compiler.host import CC, CXX, FC, UPC, GNU, APPLE_LLVM, IBM
from taucmdr.cf.compiler.mpi import MPI_CC, MPI_CXX, MPI_FC
from taucmdr.cf.compiler.shmem import SHMEM_CC, SHMEM_CXX, SHMEM_FC
from taucmdr.cf.compiler.cuda import CUDA_CXX, CUDA_FC
from taucmdr.cf.compiler.caf import CAF_FC
from taucmdr.cf.compiler.python import PY
from taucmdr.cf.platforms import TauMagic, DARWIN, CRAY_CNL, IBM_BGL, IBM_BGP, IBM_BGQ, NEC_SX, HOST_ARCH, HOST_OS
from taucmdr.cf.platforms import INTEL_KNL, INTEL_KNC


LOGGER = logger.get_logger(__name__)

REPOS = {None: ['http://tau.uoregon.edu/tau.tgz',
                'http://fs.paratools.com/tau-mirror/tau.tgz']}

NIGHTLY = 'http://fs.paratools.com/tau-nightly.tgz'

DATA_TOOLS = ['jumpshot',
              'paraprof',
              'perfdmf_configure',
              'perfdmf_createapp',
              'perfdmf_createexp',
              'perfdmfdb.py',
              'perfdmf_loadtrial',
              'perfexplorer',
              'perfexplorer_configure',
              'pprof',
              'slog2print',
              'tau2slog2',
              'taudb_configure',
              'taudb_install_cert',
              'taudb_keygen',
              'taudb_loadtrial',
              'tau_ebs2otf.pl',
              'tau_ebs_process.pl',
              'tau_merge',
              'tau_multimerge',
              'tau_treemerge.pl',
              'tau_treemerge.pl']

COMMANDS = {None:
            DATA_TOOLS +
            ['phaseconvert',
             'ppscript',
             'tau_analyze',
             'taucc',
             'tau_cc.sh',
             'tau_compiler.sh',
             'tau-config',
             'tau_convert',
             'taucxx',
             'tau_cxx.sh',
             'tauex',
             'tau_exec',
             'tau_f77.sh',
             'tauf90',
             'tau_f90.sh',
             'tau_gen_wrapper',
             'tau_header_replace.pl',
             'tauinc.pl',
             'tau_java',
             'tau_javamax.sh',
             'tau_macro.sh',
             'tau_pebil_rewrite',
             'tau_reduce',
             'tau_rewrite',
             'tau_selectfile',
             'tau_show_libs',
             'tau_throttle.sh',
             'tauupc',
             'tau_upc.sh',
             'tau_python',
             'tau_user_setup.sh']}

HEADERS = {None: ['Profile/Profiler.h', 'Profile/TAU.h']}

TAU_COMPILER_WRAPPERS = {CC: 'tau_cc.sh',
                         CXX: 'tau_cxx.sh',
                         FC: 'tau_f90.sh',
                         UPC: 'tau_upc.sh',
                         MPI_CC: 'tau_cc.sh',
                         MPI_CXX: 'tau_cxx.sh',
                         MPI_FC: 'tau_f90.sh',
                         SHMEM_CC: 'tau_cc.sh',
                         SHMEM_CXX: 'tau_cxx.sh',
                         SHMEM_FC: 'tau_f90.sh',
                         CUDA_CXX: 'tau_cxx.sh',
                         CUDA_FC: 'tau_ftn.sh',
                         CAF_FC: 'tau_caf.sh'}

TAU_MINIMAL_COMPILERS = [CC, CXX]

PROFILE_ANALYSIS_TOOLS = 'paraprof', 'pprof'

TRACE_ANALYSIS_TOOLS = 'jumpshot', 'vampir'

PROGRAM_LAUNCHERS = {'mpirun': ['-app', '--app', '-configfile'],
                     'mpiexec': ['-app', '--app', '-configfile'],
                     'mpiexec.hydra': ['-app', '--app', '-configfile'],
                     'mpiexec.mpd': ['-app', '--app', '-configfile'],
                     'orterun': ['-app', '--app', '-configfile'],
                     'mpiexec_mpt': [],
                     'ccc_mprun': [],
                     'mpirun_rsh': [],
                     'ibrun': [],
                     'aprun': [],
                     'qsub': [],
                     'srun': ['--multi-prog'],
                     'oshrun': [],
                     'cafrun': []}


class TauInstallation(Installation):
    """Encapsulates a TAU installation.

    TAU is an enormous, organic, complex piece of software so this class is
    unusually complex to consider all the corner cases.  This is where most
    of the systemization of TAU is actually implemented so it can get ugly.
    """

    def __init__(self, sources, target_arch, target_os, compilers,
                 # Minimal configuration support
                 minimal=False,
                 # TAU feature support
                 application_linkage='dynamic',
                 openmp_support=False,
                 pthreads_support=False,
                 tbb_support=False,
                 mpi_support=False,
                 mpi_libraries=None,
                 caf_support=False,
                 cuda_support=False,
                 cuda_prefix=None,
                 opencl_support=False,
                 opencl_prefix=None,
                 shmem_support=False,
                 shmem_libraries=None,
                 mpc_support=False,
                 max_threads=None,
                 uses_python=False,
                 # Instrumentation methods and options
                 source_inst="never",
                 compiler_inst="never",
                 keep_inst_files=False,
                 reuse_inst_files=False,
                 select_file=None,
                 # Measurement methods and options
                 baseline=False,
                 profile="tau",
                 trace="none",
                 sample=False,
                 metrics=None,
                 measure_io=False,
                 measure_mpi=False,
                 measure_openmp="ignore",
                 measure_opencl=False,
                 measure_cuda=False,
                 measure_shmem=False,
                 measure_heap_usage=False,
                 measure_system_load=False,
                 measure_memory_alloc=False,
                 measure_comm_matrix=False,
                 measure_callsite=False,
                 callpath_depth=100,
                 throttle=True,
                 metadata_merge=True,
                 throttle_per_call=10,
                 throttle_num_calls=100000,
                 sample_resolution="line",
                 sampling_period=0,
                 track_memory_footprint=False,
                 update_nightly=False,
                 ptts=False,
                 ptts_post=False,
                 ptts_sample_flags=None,
                 ptts_restart=False,
                 ptts_start=None,
                 ptts_stop=None,
                 ptts_report_flags=None,
                 tags=None,
                 forced_makefile=None,
                 dyninst=False,
                 mpit=False,
                 unwind_depth=0):
        """Initialize the TAU installation wrapper class.

        Args:
            sources (dict): Packages sources as strings indexed by package names as strings.  A source may be a
                            path to a directory where the software has already been installed, or a path to a source
                            archive file, or the special keywords 'download' or 'nightly'.
            target_arch (Architecture): Target architecture description.
            target_os (OperatingSystem): Target operating system description.
            compilers (InstalledCompilerSet): Compilers to use if software must be compiled.
            minimal (bool): If True then ignore all other arguments and configure with minimal features.
            application_linkage (str): Either "static" or "dynamic".
            openmp_support (bool): Enable or disable OpenMP support in TAU.
            pthreads_support (bool): Enable or disable pthreads support in TAU.
            tbb_support (bool): Enable or disable tbb support in TAU.
            mpi_support (bool): Enable or disable MPI support in TAU.
            mpi_libraries (list): MPI libraries to include when linking with TAU.
            cuda_support (bool): Enable or disable CUDA support in TAU.
            cuda_prefix (str): Path to CUDA toolkit installation.
            opencl_support (bool): Enable or disable OpenCL support in TAU.
            shmem_support (bool): Enable or disable SHMEM support in TAU.
            shmem_libraries (list): SHMEM libraries to include when linking with TAU.
            mpc_support (bool): Enable or disable MPC support in TAU.
            max_threads (int): Maximum number of threads in TAU.
            source_inst (str): Policy for source-based instrumentation, one of "automatic", "manual", or "never".
            compiler_inst (str): Policy for compiler-based instrumentation, one of "always", "fallback", or "never".
            keep_inst_files (bool): If True then do not remove instrumented source files after compilation.
            reuse_inst_files (bool): If True then reuse instrumented source files for compilation when available.
            select_file (str): Path to selective instrumentation file.
            baseline (bool): If True, only measure wallclock time via `tau_baseline`.
            profile (str): Format for profile files, one of "tau", "merged", "cubex", "sqlite", or "none".
            trace (str): Format for trace files, one of "slog2", "otf2", or "none".
            sample (bool): Enable or disable event-based sampling.
            metrics (list): Metrics to measure, e.g. ['TIME', 'PAPI_FP_INS']
            measure_io (bool): If True then measure time spent in POSIX I/O calls.
            measure_mpi (bool): If True then measure time spent in MPI calls.
            measure_openmp (str): String specifying OpenMP measurement method, one of "ignore", "ompt", or "opari".
            measure_cuda (bool): If True then measure time spent in CUDA calls.
            measure_shmem (bool): If True then measure time spent in SHMEM calls.
            measure_heap_usage (bool): If True then measure memory usage.
            measure_system_load (bool): If True then measure the system load.
            measure_memory_alloc (bool): If True then record memory allocation and deallocation events.
            measure_comm_matrix (bool): If True then record the point-to-point communication matrix.
            measure_callsite (bool): If True then record event callsites.
            callpath_depth (int): Depth of callpath measurement.  0 to disable.
            throttle (bool): If True then throttle lightweight events.
            metadata_merge (bool): If True then merge metadata.
            update_nightly (bool): If True then download latest TAU nightly.
            ptts (bool): If True then enable PTTS support.
            ptts_post (bool): If True then skip application sampling and post-process existing PTTS sample files
            ptts_sample_flags (str): flags to pass to PTTS sample_ts command
            ptts_restart (bool): If true then enable restart support within PTTS, allowing application to continue
                                 running and be reinstrumented after stop
            ptts_start (str): address at which to start a PTTS sampling region
            ptts_stop (str): address at which to stop a PTTS sampling region
            ptts_report_flags (str): flags to pass to PTTS report_ts command
            throttle_per_call (int): Maximum microseconds per call of a lightweight event.
            throttle_num_calls (int): Minimum number of calls for a lightweight event.
            sampling_period (int): Sampling period in microseconds; set to 0 to use architecture specific defaults.
            track_memory_footprint (bool): If True then track memory footprint.
            mpit (bool): If True then enable MPI-T profiling interface.
            forced_makefile (str): Path to external makefile if forcing TAU_MAKEFILE or None.
        """
        assert minimal in (True, False)
        assert application_linkage in ('static', 'dynamic')
        assert openmp_support in (True, False)
        assert pthreads_support in (True, False)
        assert tbb_support in (True, False)
        assert mpi_support in (True, False)
        assert isinstance(mpi_libraries, list) or mpi_libraries is None
        assert cuda_support in (True, False)
        assert isinstance(cuda_prefix, str) or cuda_prefix is None
        assert opencl_support in (True, False)
        assert isinstance(opencl_prefix, str) or opencl_prefix is None
        assert shmem_support in (True, False)
        assert isinstance(shmem_libraries, list) or shmem_libraries is None
        assert mpc_support in (True, False)
        assert isinstance(max_threads, int) or max_threads is None
        assert source_inst in ("automatic", "manual", "never")
        assert compiler_inst in ("always", "fallback", "never")
        assert keep_inst_files in (True, False)
        assert reuse_inst_files in (True, False)
        assert isinstance(select_file, str) or select_file is None
        assert baseline in (True, False)
        assert profile in ("tau", "merged", "cubex", "sqlite", "none")
        assert trace in ("slog2", "otf2", "none")
        assert sample in (True, False)
        assert isinstance(metrics, list) or metrics is None
        assert measure_io in (True, False)
        assert measure_mpi in (True, False)
        assert measure_openmp in ("ignore", "ompt", "opari")
        assert measure_opencl in (True, False)
        assert measure_cuda in (True, False)
        assert measure_shmem in (True, False)
        assert measure_heap_usage in (True, False)
        assert measure_system_load in (True, False)
        assert measure_memory_alloc in (True, False)
        assert measure_comm_matrix in (True, False)
        assert measure_callsite in (True, False)
        assert uses_python in (True, False)
        assert isinstance(callpath_depth, int)
        assert throttle in (True, False)
        assert metadata_merge in (True, False)
        assert update_nightly in (True, False)
        assert ptts in (True, False)
        assert ptts_post in (True, False)
        assert ptts_restart in (True, False)
        assert isinstance(throttle_per_call, int)
        assert isinstance(throttle_num_calls, int)
        assert isinstance(sampling_period, int)
        assert track_memory_footprint in (True, False)
        assert isinstance(forced_makefile, str) or forced_makefile is None
        super().__init__('tau', 'TAU Performance System',
                                              sources, target_arch, target_os, compilers,
                                              REPOS, COMMANDS, None, None)
        self._tau_makefile = None
        self._install_tag = None
        self._all_sources = sources
        if self.src == 'nightly':
            self.src = NIGHTLY
        self.tau_magic = TauMagic.find((self.target_arch, self.target_os))
        # TAU puts installation files (bin, lib, etc.) in a magically named subfolder
        self._bin_subdir = os.path.join(self.tau_magic.name, 'bin')
        self._lib_subdir = os.path.join(self.tau_magic.name, 'lib')
        self.verbose = (logger.LOG_LEVEL == 'DEBUG')
        self.minimal = minimal
        self.application_linkage = application_linkage
        self.openmp_support = openmp_support
        self.opencl_support = opencl_support
        self.opencl_prefix = opencl_prefix
        self.pthreads_support = pthreads_support
        self.tbb_support = tbb_support
        self.mpi_support = mpi_support
        self.mpi_libraries = mpi_libraries if mpi_libraries is not None else []
        self.caf_support = caf_support
        self.cuda_support = cuda_support
        self.cuda_prefix = cuda_prefix
        self.shmem_support = shmem_support
        self.shmem_libraries = shmem_libraries if shmem_libraries is not None else []
        self.mpc_support = mpc_support
        self.max_threads = max_threads
        self.uses_python = uses_python
        self.source_inst = source_inst
        self.compiler_inst = compiler_inst
        self.keep_inst_files = keep_inst_files
        self.reuse_inst_files = reuse_inst_files
        self.select_file = select_file
        self.baseline = baseline
        self.profile = profile
        self.trace = trace
        self.sample = sample
        self.metrics = ['TIME'] if metrics is None else metrics
        self.measure_io = measure_io
        self.measure_mpi = measure_mpi
        self.measure_openmp = measure_openmp
        self.measure_opencl = measure_opencl
        self.measure_cuda = measure_cuda
        self.measure_shmem = measure_shmem
        self.measure_heap_usage = measure_heap_usage
        self.measure_system_load = measure_system_load
        self.measure_memory_alloc = measure_memory_alloc
        self.measure_comm_matrix = measure_comm_matrix
        self.measure_callsite = measure_callsite
        self.callpath_depth = callpath_depth
        self.throttle = throttle
        self.metadata_merge = metadata_merge
        self.update_nightly = update_nightly
        self.ptts = ptts
        self.ptts_post = ptts_post
        self.ptts_sample_flags = ptts_sample_flags
        self.ptts_restart = ptts_restart
        self.ptts_start = ptts_start
        self.mpit = mpit
        self.ptts_stop = ptts_stop
        self.ptts_report_flags = ptts_report_flags
        self.throttle_per_call = throttle_per_call
        self.throttle_num_calls = throttle_num_calls
        self.sample_resolution = sample_resolution
        self.sampling_period = sampling_period
        self.track_memory_footprint = track_memory_footprint
        self.tags = tags
        self.forced_makefile = forced_makefile
        self.dyninst = dyninst
        self.unwind_depth = unwind_depth
        self.uses_pdt = not minimal and (self.source_inst == 'automatic' or self.shmem_support)
        self.uses_binutils = not minimal and (self.target_os is not DARWIN) and 'binutils' in sources
<<<<<<< HEAD
        self.uses_libunwind = not minimal and (self.target_os is not DARWIN) and (self.target_arch is not NEC_SX) and 'libunwind' in sources
        self.uses_libdwarf = not minimal and (self.target_os is not DARWIN) and (self.target_arch is not NEC_SX) and 'libdwarf' in sources 
        self.uses_libelf = not minimal and (self.target_os is not DARWIN) and (self.target_arch is not NEC_SX) and 'libelf' in sources 
        self.uses_papi = not minimal and (self.target_arch is not NEC_SX) and bool(len([met for met in self.metrics if 'PAPI' in met]))
=======
        self.uses_libunwind = not minimal and (self.target_os is not DARWIN) and 'libunwind' in sources
        self.uses_libdwarf = not minimal and (self.target_os is not DARWIN) and 'libdwarf' in sources
        self.uses_libelf = not minimal and (self.target_os is not DARWIN) and 'libelf' in sources
        self.uses_papi = not minimal and bool(len([met for met in self.metrics if 'PAPI' in met]))
>>>>>>> 39526faf
        self.uses_scorep = not minimal and (self.profile == 'cubex')
        self.uses_ompt = not minimal and (self.measure_openmp == 'ompt')
        self.uses_ompt_tr4 = self.uses_ompt and sources['ompt'] == 'download-tr4'
        self.uses_ompt_tr6 = self.uses_ompt and sources['ompt'] == 'download-tr6'
        self.uses_opari = not minimal and (self.measure_openmp == 'opari')
        self.uses_libotf2 = not minimal and (self.trace == 'otf2')
        self.uses_sqlite3 = not minimal and (self.profile == 'sqlite')
        self.uses_cuda = not minimal and (self.cuda_prefix and (self.cuda_support or self.opencl_support))
        self.uses_zlib = self.uses_binutils
        if 'TIME' not in self.metrics[0]:
            # TAU assumes the first metric is always some kind of wallclock timer
            # so move the first wallclock metric to the front of the list
            for i, metric in enumerate(self.metrics):
                if 'TIME' in metric and 'TIME' not in self.metrics[0]:
                    self.metrics.insert(0, self.metrics.pop(i))
                    break
            else:
                self.metrics.insert(0, 'TIME')
        # Split comma separated metrics
        mets = []
        for met in self.metrics:
            mets.extend(met.split(','))
        self.metrics = mets
        uses = lambda pkg: sources[pkg] if forced_makefile else getattr(self, 'uses_'+pkg)
        for pkg in 'binutils', 'libunwind', 'libelf', 'libdwarf', 'papi', 'pdt', 'ompt', 'libotf2', 'sqlite3', 'zlib':
            if uses(pkg):
                self.add_dependency(pkg, sources)
        if uses('scorep'):
            self.add_dependency('scorep', sources, mpi_support, shmem_support,
                                uses('binutils'), uses('libunwind'), uses('papi'), uses('pdt'))
        self.check_env_compat()

    @classmethod
    def get_minimal(cls):
        """Creates a minimal TAU configuration for working with legacy data analysis tools.

        Returns:
            TauInstallation: Object handle for the TAU installation.
        """
        sources = {'tau': 'download'}
        target_arch = HOST_ARCH
        target_os = HOST_OS
        target_family = APPLE_LLVM if HOST_OS is DARWIN else GNU
        try:
            target_compilers = target_family.installation()
        except ConfigurationError:
            raise SoftwarePackageError("%s compilers (required to build TAU) could not be found." % target_family)
        for role in TAU_MINIMAL_COMPILERS:
            if role not in target_compilers:
                raise SoftwarePackageError("A %s compiler (required to build TAU) could not be found." % role.language)
        compilers = InstalledCompilerSet('minimal', Host_CC=target_compilers[CC], Host_CXX=target_compilers[CXX])
        inst = cls(sources, target_arch, target_os, compilers, minimal=True)
        return inst

    @classmethod
    def check_env_compat(cls):
        """Checks the current shell environment for incompatible libraries or modules.

        Other instrumentation packages like Darshan can conflict with TAU.  This routine
        checks that no conflicting packages are active in the current environment.

        Raises:
            ConfigurationError: TAU cannot be used in the current environment.
        """
        if 'DARSHAN_PRELOAD' in os.environ or 'darshan' in os.environ.get('LOADEDMODULES', '').lower():
            raise ConfigurationError("TAU cannot be used with darshan. ",
                                     "Unload the darshan module and try again.")
        if os.environ.get('PE_ENV', '').lower() == 'cray':
            raise ConfigurationError("TAU Commander cannot be used with Cray compilers. ",
                                     "Replace PrgEnv-cray with PrgEnv-intel, PrgEnv-gnu, or PrgEnv-pgi and try again.")

    def uid_items(self):
        uid_parts = [self.target_arch.name, self.target_os.name]
        # TAU changes if any compiler changes.
        uid_parts.extend(sorted(comp.uid for comp in self.compilers.values()))
        # TAU changes if any dependencies change.
        for pkg in 'binutils', 'libunwind', 'libelf', 'libdwarf', 'papi', 'pdt', 'ompt', 'libotf2', 'scorep', 'sqlite3':
            if getattr(self, 'uses_'+pkg):
                uid_parts.append(self.dependencies[pkg].uid)
        # TAU changes if any of its hard-coded limits change
        uid_parts.extend([str(self._get_max_threads()), str(self._get_max_metrics())])
        if self.uses_python:
            python_version = self.get_python_version(self.compilers[PY].absolute_path)
            uid_parts.extend([self.compilers[PY].absolute_path, python_version])
        return uid_parts

    def _get_max_threads(self):
        if self.max_threads:
            return self.max_threads
        else:
            if (self.pthreads_support or self.openmp_support or self.tbb_support or self.mpc_support):
                if self.target_arch in (INTEL_KNC, INTEL_KNL):
                    nprocs = 72 # Assume minimum 1 rank per quadrant w/ 4HTs
                    return nprocs
                nprocs = multiprocessing.cpu_count()
                # Assume 2 HTs/core
                return max(64, 2*nprocs)
            return 25 # This is currently TAU's default.

    def _get_max_metrics(self):
        return len(self.metrics)

    def _get_install_tag(self):
        # Use `self.uid` as a TAU tag and the source package top-level directory as the installation tag
        # so multiple TAU installations share the large common files.
        if self._install_tag is None:
            source_archive = self.acquire_source()
            self._install_tag = util.archive_toplevel(source_archive)
            # If tau nightly, add current date to tag
            if self.src == NIGHTLY:
                nightlies = glob.glob(os.path.join(os.path.dirname(source_archive), 'tau-nightly-*.tgz'))
                nightlies_downloaded = True if nightlies else False
                if self.update_nightly or not nightlies_downloaded:
                    current_date = datetime.datetime.now().strftime('-%Y-%m-%d')
                    self._install_tag = self._install_tag + current_date
                    # Move to new tgz file
                    new_archive_name = os.path.join(
                        os.path.dirname(source_archive), 'tau-nightly' + current_date + '.tgz'
                    )
                    os.rename(source_archive, new_archive_name)
                    self.src = new_archive_name
                else:
                    last_nightly = sorted(nightlies)[-1]
                    nightly_date = os.path.basename(last_nightly)[11:22]
                    self._install_tag = self._install_tag + nightly_date
                    self.src = last_nightly
        return self._install_tag

    def _verify_tau_libs(self, tau_makefile):
        makefile_tags = os.path.basename(tau_makefile).replace("Makefile.tau", "")
        static_lib = "libtau%s.*" % makefile_tags
        shared_lib = "libTAUsh%s.*" % makefile_tags
        for pattern in static_lib, shared_lib:
            if glob.glob(os.path.join(self.lib_path, pattern)):
                break
        else:
            raise SoftwarePackageError("TAU libraries for makefile '%s' not found" % tau_makefile)

    def _verify_dependency_paths(self, tau_makefile):
        LOGGER.debug("Checking dependency paths in '%s'", tau_makefile)
        with open(tau_makefile) as fin:
            for line in fin:
                if line.startswith('#'):
                    continue
                elif 'BFDINCLUDE=' in line:
                    if self.uses_binutils:
                        binutils = self.dependencies['binutils']
                        bfd_inc = shlex.split(line.split('=')[1])[0].strip('-I')
                        if not os.path.isdir(bfd_inc):
                            raise SoftwarePackageError("BFDINCLUDE in '%s' is not a directory" % tau_makefile)
                        if binutils.include_path != bfd_inc:
                            LOGGER.debug("BFDINCLUDE='%s' != '%s'", bfd_inc, binutils.include_path)
                            raise SoftwarePackageError("BFDINCLUDE in '%s' is not '%s'" %
                                                       (tau_makefile, binutils.include_path))
                elif 'UNWIND_INC=' in line:
                    if self.uses_libunwind:
                        libunwind = self.dependencies['libunwind']
                        libunwind_inc = line.split('=')[1].strip().strip("-I")
                        if not os.path.isdir(libunwind_inc):
                            raise SoftwarePackageError("UNWIND_INC in '%s' is not a directory" % tau_makefile)
                        if libunwind.include_path != libunwind_inc:
                            LOGGER.debug("UNWIND_INC='%s' != '%s'", libunwind_inc, libunwind.include_path)
                            raise SoftwarePackageError("UNWIND_INC in '%s' is not '%s'" %
                                                       (tau_makefile, libunwind.include_path))

                elif 'PAPIDIR=' in line:
                    if self.uses_papi:
                        papi = self.dependencies['papi']
                        papi_dir = line.split('=')[1].strip()
                        if not os.path.isdir(papi_dir):
                            raise SoftwarePackageError("PAPI_DIR in '%s' is not a directory" % tau_makefile)
                        if papi.install_prefix != papi_dir:
                            LOGGER.debug("PAPI_DIR='%s' != '%s'", papi_dir, papi.install_prefix)
                            raise SoftwarePackageError("PAPI_DIR in '%s' is not '%s'" %
                                                       (tau_makefile, papi.install_prefix))
                elif 'SCOREPDIR=' in line:
                    if self.uses_scorep:
                        scorep = self.dependencies['scorep']
                        scorep_dir = line.split('=')[1].strip()
                        if not os.path.isdir(scorep_dir):
                            raise SoftwarePackageError("SCOREPDIR in '%s' is not a directory" % tau_makefile)
                        if scorep.install_prefix != scorep_dir:
                            LOGGER.debug("SCOREPDIR='%s' != '%s'", scorep_dir, scorep.install_prefix)
                            raise SoftwarePackageError("SCOREPDIR in '%s' is not '%s'" %
                                                       (tau_makefile, scorep.install_prefix))
                elif 'OTFINC=' in line:
                    if self.uses_libotf2:
                        libotf2 = self.dependencies['libotf2']
                        libotf2_dir = line.split('=')[1].strip().strip("-I")
                        if not os.path.isdir(libotf2_dir):
                            raise SoftwarePackageError("OTFINC in '%s' is not a directory" % tau_makefile)
                        if libotf2.include_path != libotf2_dir:
                            LOGGER.debug("OTFINC='%s' != '%s'", libotf2_dir, libotf2.include_path)
                            raise SoftwarePackageError("OTFINC in '%s' is not '%s'" %
                                                       (tau_makefile, libotf2.include_path))
                elif 'ZLIBINCLUDE=' in line:
                    if self.uses_zlib:
                        zlib = self.dependencies['zlib']
                        zlib_inc = shlex.split(line.split('=')[1])[0].strip('-I')
                        if not os.path.isdir(zlib_inc):
                            raise SoftwarePackageError("ZLIBINCLUDE in '%s' is not a directory" % tau_makefile)
                        if zlib.include_path != zlib_inc:
                            LOGGER.debug("ZLIBINCLUDE='%s' != '%s'", zlib_inc, zlib.include_path)
                            raise SoftwarePackageError("ZLIBINCLUDE in '%s' is not '%s'" %
                                                       (tau_makefile, zlib.include_path))
                elif 'SQLITE3DIR=' in line:
                    if self.uses_sqlite3:
                        sqlite3 = self.dependencies['sqlite3']
                        sqlite3_dir = line.split('=')[1].strip()
                        if not os.path.isdir(sqlite3_dir):
                            raise SoftwarePackageError("SQLITE3DIR in '%s' is not a directory" % tau_makefile)
                        if sqlite3.install_prefix != sqlite3_dir:
                            LOGGER.debug("SQLITE3DIR='%s' != '%s'", sqlite3_dir, sqlite3.install_prefix)
                            raise SoftwarePackageError("SQLITE3DIR in '%s' is not '%s'" %
                                                       (tau_makefile, sqlite3.install_prefix))

                elif 'DWARFINC=' in line:
                    if self.uses_libdwarf:
                        libdwarf = self.dependencies['libdwarf']
                        libdwarf_dir = line.split('=')[1].strip().strip("-I")
                        if not os.path.isdir(libdwarf_dir):
                            raise SoftwarePackageError("DWARFINC in '%s' is not a directory" % tau_makefile)
                        if libdwarf.include_path != libdwarf_dir:
                            LOGGER.debug("DWARFINC='%s' != '%s'", libdwarf_dir, libdwarf.include_path)
                            raise SoftwarePackageError("DWARFINC in '%s' is not '%s'" %
                                                       (tau_makefile, libdwarf.include_path))


    @staticmethod
    def get_shared_dir(tau_makefile):
        """Get the shared library directory that corresponds to a given TAU Makefile

        Args:
            tau_makefile (str): path to a TAU Makefile

        Returns:
            str: the path to a TAU shared library directory containing the shared libraries that
            would be used by the TAU configuration represented by the Makefile.
        """
        return 'shared'.join(tau_makefile.rsplit('Makefile.tau', 1))


    def _verify_iowrapper(self, tau_makefile):
        # Replace right-most occurrence of 'Makefile.tau' with 'shared'
        tagged_shared_dir = self.get_shared_dir(tau_makefile)
        for shared_dir in tagged_shared_dir, 'shared':
            iowrap_libs = glob.glob(os.path.join(shared_dir, 'libTAU-iowrap*'))
            if iowrap_libs:
                break
        else:
            raise SoftwarePackageError("TAU I/O wrapper libraries not found in '%s'" % shared_dir)
        LOGGER.debug("Found iowrap shared libraries: %s", iowrap_libs)
        io_wrapper_dir = os.path.join(self.lib_path, 'wrappers', 'io_wrapper')
        iowrap_link_options = os.path.join(io_wrapper_dir, 'link_options.tau')
        if not os.path.exists(iowrap_link_options):
            raise SoftwarePackageError("TAU I/O wrapper link options not found in '%s'" % io_wrapper_dir)
        LOGGER.debug("Found iowrap link options: %s", iowrap_link_options)

    def verify(self):
        super().verify()
        if not self.minimal:
            if self.uses_papi and (HOST_ARCH == self.target_arch and HOST_OS == self.target_os):
                try:
                    self.dependencies['papi'].check_metrics(self.metrics)
                except ConfigurationError as err:
                    LOGGER.warning(err)
            tau_makefile = self.get_makefile()
            self._verify_tau_libs(tau_makefile)
            if not self.unmanaged:
                self._verify_dependency_paths(tau_makefile)
            if self.measure_io:
                self._verify_iowrapper(tau_makefile)
        LOGGER.debug("TAU installation at '%s' is valid", self.install_prefix)

    def _select_flags(self, header, libglobs, user_libraries, wrap_cc, wrap_cxx, wrap_fc):
        def unique(seq):
            seen = set()
            return [x for x in seq if not (x in seen or seen.add(x))]
        selected_inc, selected_lib, selected_library = None, None, None
        include_path = unique(wrap_cc.include_path + wrap_cxx.include_path + wrap_fc.include_path)
        if include_path:
            # Unfortunately, TAU's configure script can only accept one path on -mpiinc
            # and it expects the compiler's include path argument (e.g. "-I") to be omitted
            for path in include_path:
                if os.path.exists(os.path.join(path, header)):
                    selected_inc = path
                    break
            else:
                if self.tau_magic.operating_system is CRAY_CNL:
                    hints = ("Check that the 'cray-shmem' module is loaded",)
                else:
                    hints = tuple()
                raise ConfigurationError("%s not found on include path: %s" %
                                         (header, os.pathsep.join(include_path)),
                                         *hints)
        library_path = unique(wrap_cc.library_path + wrap_cxx.library_path + wrap_fc.library_path)
        if library_path:
            selected_lib = None
            for libglob in libglobs:
                # Unfortunately, TAU's configure script can only accept one path on -mpilib
                # and it expects the compiler's include path argument (e.g. "-L") to be omitted
                for path in library_path:
                    if glob.glob(os.path.join(path, libglob)):
                        selected_lib = path
                        break
            if not selected_lib:
                raise ConfigurationError("No files matched '%s' on library path: %s" %
                                         (libglobs, os.pathsep.join(library_path)))
        # Don't add autodetected Fortran or C++ libraries; C is probably OK
        libraries = unique(user_libraries + wrap_cc.libraries + wrap_cxx.libraries + wrap_fc.libraries)
        if libraries:
            # TAU's configure script accepts multiple libraries but only if they're separated by a '#' symbol
            # and the compiler's library linking flag (e.g. '-l') must be included
            link_library_flag = wrap_cc.info.family.link_library_flags[0]
            parts = [link_library_flag+lib for lib in libraries]
            # Also jam missing library path's onto this option
            library_path_flag = wrap_cc.info.family.library_path_flags[0]
            parts = [library_path_flag+path for path in library_path if path != selected_lib] + parts
            selected_library = '#'.join(parts)

        return selected_inc, selected_lib, selected_library

    def configure(self):
        """Configures TAU

        Executes TAU's configuration script with appropriate arguments to support the specified configuration.

        Raises:
            SoftwareConfigurationError: TAU's configure script failed.
        """
        binutils = self.dependencies.get('binutils')
        libunwind = self.dependencies.get('libunwind')
        libdwarf = self.dependencies.get('libdwarf')
        libelf = self.dependencies.get('libelf')
        papi = self.dependencies.get('papi')
        pdt = self.dependencies.get('pdt')
        scorep = self.dependencies.get('scorep')
        ompt = self.dependencies.get('ompt')
        libotf2 = self.dependencies.get('libotf2')
        zlib = self.dependencies.get('zlib')
        sqlite3 = self.dependencies.get('sqlite3')

        if self.minimal:
            LOGGER.info("Configuring minimal TAU...")
            cmd = [flag for flag in
                   ['./configure',
                    '-tag=%s' % self.uid,
                    '-arch=%s' % self.tau_magic.name,
                    '-bfd=%s' % binutils.install_prefix if binutils else None,
                    '-unwind=%s' % libunwind.install_prefix if libunwind else None,
                    '-zlib=%s' % zlib.install_prefix if zlib else None,
                   ] if flag]
            if util.create_subprocess(cmd, cwd=self._src_prefix, stdout=False, show_progress=True):
                raise SoftwarePackageError('TAU configure failed')
            return

        # TAU's configure script can't cope with compiler absolute paths or compiler names that
        # don't exactly match what it expects.  Use `info.command` instead of `command` to work
        # around these problems e.g. 'gcc-4.9' becomes 'gcc'.
        # Also, TAU's configure script does a really bad job detecting wrapped compiler commands
        # so we unwrap the wrapper here before invoking configure.
        cc_command = self.compilers[CC].unwrap().info.command
        cxx_command = self.compilers[CXX].unwrap().info.command
        fc_comp = self.compilers[FC].unwrap() if FC in self.compilers else None
        # TAU's configure script can't detect Fortran compiler from the compiler
        # command so translate Fortran compiler command into TAU's magic words
        fortran_magic = None
        if fc_comp:
            fc_family = fc_comp.info.family
            fc_magic_map = {host_compilers.GNU: 'gfortran',
                            host_compilers.INTEL: 'intel',
                            host_compilers.PGI: 'pgi',
                            host_compilers.CRAY: 'cray',
                            host_compilers.IBM: 'ibm',
                            host_compilers.ARM: 'armflang',
                            host_compilers.NEC_SX: 'nfort',
                            host_compilers.IBM_BG: 'ibm'}
            try:
                fortran_magic = fc_magic_map[fc_family]
                if self.caf_support:
                    fortran_magic = self.compilers[CAF_FC].info.command
            except KeyError:
                LOGGER.warning("Can't determine TAU magic word for %s %s", fc_comp.info.short_descr, fc_comp)
                raise InternalError("Unknown compiler family for Fortran: '%s'" % fc_family)

        # Set up MPI paths and libraries
        mpiinc, mpilib, mpilibrary = None, None, None
        if self.mpi_support:
            mpiinc, mpilib, mpilibrary = \
                self._select_flags('mpi.h', ('libmpi*',),
                                   self.mpi_libraries,
                                   self.compilers[MPI_CC],
                                   self.compilers[MPI_CXX],
                                   self.compilers[MPI_FC])

        # Set up SHMEM paths and libraries
        shmeminc, shmemlib, shmemlibrary = None, None, None
        if self.shmem_support:
            shmeminc, shmemlib, shmemlibrary = \
                self._select_flags('shmem.h', ('lib*shmem*', 'lib*sma*'),
                                   self.shmem_libraries,
                                   self.compilers[SHMEM_CC],
                                   self.compilers[SHMEM_CXX],
                                   self.compilers[SHMEM_FC])

        if self.uses_python:
            # build TAU with --pythoninc and --pythonlib options using python-interpreter from target
            python_path = self.compilers[PY].absolute_path
            _pythonlib = get_command_output(
                [python_path, '-c', 'import sysconfig; print(sysconfig.get_path("stdlib"))'])
            dylib_suffix = 'dylib' if platform.system() == 'Darwin' else 'so'
            for g in glob.iglob(os.path.join(_pythonlib, '**/libpython*.'+dylib_suffix+'*'), recursive=True):
                pythonlib = os.path.dirname(g)
                break
            else:  # Try searching in the parent directory of stdlib
                for g in glob.iglob(
                    os.path.join(os.path.dirname(_pythonlib), '**/libpython*.'+dylib_suffix+'*'),
                    recursive=True
                ):
                    pythonlib = os.path.dirname(g)
                    break
                else:
                    raise ConfigurationError(
                        f"Unable to find libpython in {_pythonlib} for {python_path}")
            pythoninc = get_command_output(
                [python_path, '-c', 'import sysconfig; print(sysconfig.get_config_var("INCLUDEPY"))'])

        flags = [flag for flag in
                 ['-tag=%s' % self.uid,
                  '-arch=%s' % self.tau_magic.name,
                  '-cc=%s' % cc_command,
                  '-c++=%s' % cxx_command,
                  '-fortran=%s' % fortran_magic if fortran_magic else None,
                  '-bfd=%s' % binutils.install_prefix if binutils else None,
                  '-papi=%s' % papi.install_prefix if papi else None,
                  '-unwind=%s' % libunwind.install_prefix if libunwind else None,
                  '-dwarf=%s' % libdwarf.install_prefix if libdwarf else None,
                  '-elf=%s' % libelf.install_prefix if libdwarf else None,
                  '-scorep=%s' % scorep.install_prefix if scorep else None,
                  '-zlib=%s' %zlib.install_prefix if zlib else None,
                  '-tbb' if self.tbb_support else None,
                  '-mpi' if self.mpi_support else None,
                  '-mpiinc=%s' % mpiinc if mpiinc else None,
                  '-mpilib=%s' % mpilib if mpilib else None,
                  '-mpilibrary=%s' % mpilibrary if mpilibrary else None,
                  '-cuda=%s' % self.cuda_prefix if self.uses_cuda else None,
                  '-opencl=%s' % self.opencl_prefix if self.opencl_prefix else None,
                  '-shmem' if self.shmem_support else None,
                  '-shmeminc=%s' % shmeminc if shmeminc else None,
                  '-shmemlib=%s' % shmemlib if shmemlib else None,
                  '-shmemlibrary=%s' % shmemlibrary if shmemlibrary else None,
                  '-pythoninc=%s' % pythoninc if self.uses_python else None,
                  '-pythonlib=%s' % pythonlib if self.uses_python else None,
                  '-otf=%s' % libotf2.install_prefix if libotf2 else None,
                  '-sqlite3=%s' % sqlite3.install_prefix if sqlite3 else None,
                  ] if flag]
        if pdt:
            flags.append('-pdt=%s' % pdt.install_prefix)
            flags.append('-pdt_c++=%s' % pdt.compilers[CXX].unwrap().info.command)
        if self.pthreads_support:
            flags.append('-pthread')
        elif self.openmp_support:
            if self.measure_openmp == 'ignore':
                # Configure with -pthread to support multi-threading without instrumenting OpenMP directives
                flags.append('-pthread')
            else:
                flags.append('-openmp')
                if self.measure_openmp == 'ompt':
                    if ompt:
                        comp_version = self.compilers[CC].version
                        if (
                                comp_version is not None and
                                self.compilers[CC].info.family.name == 'Intel' and comp_version[0] >= 19
                        ):
                            flags.append('-ompt-v5')
                        else:
                            flags.append('-ompt=%s' % ompt.install_prefix)
                    if self.uses_ompt_tr4:
                        flags.append('-ompt-tr4')
                    elif self.uses_ompt_tr6:
                        flags.append('-ompt-tr6')
                elif self.measure_openmp == 'opari':
                    flags.append('-opari')
                else:
                    raise InternalError("Invalid value for measure_openmp: %s" % self.measure_openmp)
        if self.measure_io:
            flags.append('-iowrapper')
        if self.dyninst:
            flags.append('-dyninst=download')
        if self.uses_python:
            flags.append('-python')
        if self.mpit:
            flags.append('-mpit')

        # Use -useropt for hacks and workarounds.
        useropts = ['-O2', '-g']
        # Work around TAU's silly hard-coded limits.
        useropts.extend(['-DTAU_MAX_THREADS=%d' % self._get_max_threads(),
                         '-DTAU_MAX_METRICS=%d' % self._get_max_metrics(),
                         '-DTAU_MAX_COUNTERS=%d' % self._get_max_metrics()])
        # -useropt flag uses '#' as an argument separator
        flags.append('-useropt=' + '#'.join(useropts))

        cmd = ['./configure'] + flags
        LOGGER.info("Configuring TAU...")
        if util.create_subprocess(cmd, cwd=self._src_prefix, stdout=False, show_progress=True):
            raise SoftwarePackageError('TAU configure failed')

    def make_install_minimal(self):
        cmd = ['make'] + parallel_make_flags()
        LOGGER.info('Compiling trace input library...')
        util.create_subprocess(
            cmd, cwd=os.path.join(self._src_prefix, 'src/TraceInput'), stdout=False, show_progress=True
        )

        cmd = ['make', '-k', 'install'] + parallel_make_flags()
        LOGGER.info('Compiling TAU utilities...')
        # Nonzero return value is ignored since a full make would be required for all utilities to build.
        # Just cross your fingers and hope that the utilities you need are compiled.
        # If they don't build then package verification will fail so no harm done.
        util.create_subprocess(cmd, cwd=os.path.join(self._src_prefix, 'utils'), stdout=False, show_progress=True)

    def make_install(self):
        """Installs TAU to ``self.install_prefix``.

        Executes 'make install' to build and install TAU.

        Raises:
            SoftwarePackageError: 'make install' failed.
        """
        cmd = ['make', 'install'] + parallel_make_flags()
        LOGGER.info('Compiling TAU...')
        if util.create_subprocess(cmd, cwd=self._src_prefix, stdout=False, show_progress=True):
            raise SoftwarePackageError('TAU compilation/installation failed')

    def install(self, force_reinstall=False):
        """Installs TAU.

        Configures, compiles, and installs TAU with all necessary makefiles and libraries.

        Args:
            force_reinstall (bool): Set to True to force reinstall even if TAU is already installed and working.

        Raises:
            SoftwarePackageError: TAU failed installation or did not pass verification after it was installed.
        """
        self.check_env_compat()
        if self.forced_makefile:
            forced_install_prefix = os.path.abspath(os.path.join(os.path.dirname(self.forced_makefile), '..', '..'))
            self._set_install_prefix(forced_install_prefix)
            LOGGER.warning("TAU makefile was forced! Not verifying TAU installation")
            return
        unmanaged_hints = ["Allow TAU Commander to manage your TAU configurations",
                           "Check for earlier error or warning messages",
                           "Ask your system administrator to build any missing TAU configurations mentioned above"]
        if self.unmanaged or not force_reinstall:
            try:
                return self.verify()
            except SoftwarePackageError as err:
                if self.unmanaged:
                    raise SoftwarePackageError("%s source package is unavailable and the installation at '%s' "
                                               "is invalid:\n\n    %s" % (self.title, self.install_prefix, err),
                                               *unmanaged_hints)
                elif not force_reinstall:
                    LOGGER.info("TAU must be reconfigured: %s", err)
        if self.unmanaged and not util.path_accessible(self.src, 'w'):
            raise SoftwarePackageError("Unable to configure TAU: '%s' is not writable." % self.install_prefix,
                                       *unmanaged_hints)
        # Check dependencies after verifying TAU instead of before in case
        # we're using an unmanaged TAU or forced makefile.
        for pkg in self.dependencies.values():
            pkg.install(force_reinstall)
        LOGGER.info("Installing %s at '%s'", self.title, self.install_prefix)
        with new_os_environ(), util.umask(0o02):
            try:
                # Keep reconfiguring the same source because that's how TAU works
                if not (self.include_path and os.path.isdir(self.include_path)):
                    LOGGER.info(f'Installing {self.title} to:\n    {self.install_prefix}')
                    try:
                        shutil.move(self._prepare_src(), self.install_prefix)
                    except Exception as err:
                        LOGGER.debug("Exception thrown by shutil.move, attempting to continue.")
                        # On some docker fuse mounted file systems shutil.move was failing with symlinks
                        # after upgrading from Python 2.7 to 3.x. The failure appears to be in calls to copystat
                        # within copytree. Despite this the files appear to copy correctly
                        if not all([os.path.exists(path[1]) for path in err.args[0]]):
                            LOGGER.info("Unrecoverable exception: %s", err)
                            raise
                        else:
                            LOGGER.debug("All files appear to exist, continuing.")
                self._src_prefix = self.install_prefix
                self.installation_sequence()
                self.set_group()
            except SoftwarePackageError as err:
                if not util.path_accessible(self.install_prefix, 'w'):
                    err.value += ": the TAU installation at '%s' is not writable" % self.install_prefix
                    err.hints = ["Grant write permission on '%s'" % self.install_prefix] + unmanaged_hints + err.hints
                    parent_prefix = os.path.dirname(self.install_prefix)
                    if util.path_accessible(parent_prefix, 'w'):
                        err.value += " (but the parent directory is)"
                raise err
            except Exception as err:
                LOGGER.info("%s installation failed: %s", self.title, err)
                raise
        # Verify the new installation
        LOGGER.info("Verifying %s installation...", self.title)
        return self.verify()

    def installation_sequence(self):
        self.configure()
        if self.minimal:
            self.make_install_minimal()
        else:
            self.make_install()
        # Rebuild makefile cache on next call to get_makefile()
        # since a new, possibly better makefile is now available
        self._tau_makefile = None

    def _compiler_tags(self):
        return {host_compilers.INTEL: 'intel' if self.tau_magic.operating_system is CRAY_CNL else 'icpc',
                host_compilers.PGI: 'pgi'}

    def get_tags(self):
        """Get tags for this TAU installation.

        Each TAU configuration (makefile, library, Python bindings, etc.) is identified by its tags.
        Tags can appear in the makefile name in any order so the order of the tags returned by this
        function will likely not match the order they appear in the makefile name or tau_exec command line.

        Returns:
            set: Makefile tags, e.g. set('papi', 'pdt', 'icpc')
        """
        tags = set()
        tags.add(self.uid)
        cxx_compiler = self.compilers[CXX].unwrap()
        try:
            tags.add(self._compiler_tags()[cxx_compiler.info.family])
        except KeyError:
            pass
        if self.uses_pdt:
            tags.add('pdt')
        if self.uses_papi:
            tags.add('papi')
        if self.uses_scorep:
            tags.add('scorep')
        if self.pthreads_support:
            tags.add('pthread')
        elif self.openmp_support:
            if self.measure_openmp == 'ignore':
                tags.add('pthread')
            else:
                tags.add('openmp')
                if self.measure_openmp == 'ompt':
                    tags.add('ompt')
                    if self.uses_ompt_tr6:
                        tags.add('tr6')
                    elif self.uses_ompt_tr4:
                        tags.add('tr4')
                    else:
                        tags.add('v5')
                elif self.measure_openmp == 'opari':
                    tags.add('opari')
                else:
                    raise InternalError("Invalid value for measure_openmp: '%s'" % self.measure_openmp)
        if self.tbb_support:
            tags.add('tbb')
        if self.mpi_support:
            tags.add('mpi')
        if self.cuda_support or self.opencl_support:
            tags.add('cupti')
        if self.shmem_support:
            tags.add('shmem')
        if self.mpc_support:
            tags.add('mpc')
        if self.uses_python:
            tags.add('python')
        if self.mpit:
            tags.add('mpit')
        if self.tags:
            for tag in self.tags:
                tags.add(tag)
        LOGGER.debug("TAU tags: %s", tags)
        return tags

    def _incompatible_tags(self):
        """Returns a set of makefile tags incompatible with the specified config."""
        tags = set()
        cxx_compiler = self.compilers[CXX].unwrap()
        # On Cray, TAU ignores compiler command line arguments and tags makefiles
        # according to what is specified in $PE_ENV, so the minimal configuration
        # could have any compiler tag and still be compatible.
        # On non-Cray systems, exclude tags from incompatible compilers.
        compiler_tags = self._compiler_tags() if self.tau_magic.operating_system is not CRAY_CNL else {}
        compiler_tag = compiler_tags.get(cxx_compiler.info.family, None)
        tags.update(tag for tag in compiler_tags.values() if tag != compiler_tag)
        if not self.mpi_support:
            tags.add('mpi')
        if self.measure_openmp == 'ignore':
            tags.add('openmp')
            tags.add('opari')
            tags.add('ompt')
            tags.add('tr6')
            tags.add('gomp')
        if not self.uses_scorep:
            tags.add('scorep')
        if not self.shmem_support:
            tags.add('shmem')
        LOGGER.debug("Incompatible tags: %s", tags)
        return tags

    def _makefile_tags(self, makefile):
        return set(os.path.basename(makefile).split('.')[1].split('-')[1:])

    def _match_makefile(self, config_tags):
        tau_makefiles = glob.glob(os.path.join(self.lib_path, 'Makefile.tau*'))
        LOGGER.debug("Found makefiles: '%s'", tau_makefiles)
        dangerous_tags = self._incompatible_tags()
        LOGGER.debug("Will not use makefiles containing tags: %s", dangerous_tags)
        approx_tags = None
        approx_makefile = None
        for makefile in tau_makefiles:
            tags = self._makefile_tags(makefile)
            LOGGER.debug("%s has tags: %s", makefile, tags)
            if config_tags <= tags:
                LOGGER.debug("%s contains desired tags: %s", makefile, config_tags)
                if tags <= config_tags:
                    LOGGER.debug("Found TAU makefile %s", makefile)
                    return makefile
                elif not tags.intersection(dangerous_tags):
                    if not approx_tags or tags < approx_tags:
                        approx_makefile = makefile
                        approx_tags = tags
        return approx_makefile

    def get_makefile(self):
        """Returns an absolute path to a TAU_MAKEFILE.

        The file returned *should* supply all requested measurement features
        and application support features specified in the constructor.

        Returns:
            str: A file path that could be used to set the TAU_MAKEFILE environment
                 variable, or None if a suitable makefile couldn't be found.
        """
        if self._tau_makefile:
            return self._tau_makefile
        if self.forced_makefile:
            self._tau_makefile = self.forced_makefile
            return self.forced_makefile
        config_tags = self.get_tags()
        LOGGER.debug("Searching for makefile with tags: %s", config_tags)
        makefile = self._match_makefile(config_tags)
        if not makefile:
            LOGGER.debug("No TAU makefile exactly matches tags '%s'", config_tags)
            if not self.unmanaged:
                # This is a managed TAU installation so we can build it.
                raise SoftwarePackageError("TAU Makefile not found for tags '%s' in '%s'" %
                                           (', '.join(config_tags), self.install_prefix))
            # Ignore UID and try again in case the TAU configuration was built manually without a UID.
            # Warn the user that it's on them to know that the makefile is correct.
            config_tags.remove(self.uid)
            makefile = self._match_makefile(config_tags)
            if not makefile:
                LOGGER.debug("No TAU makefile approximately matches tags '%s'", config_tags)
                raise SoftwarePackageError("TAU Makefile not found for tags '%s' in '%s'" %
                                           (', '.join(config_tags), self.install_prefix))
        makefile = os.path.join(self.lib_path, makefile)
        LOGGER.debug("Found TAU makefile %s", makefile)
        self._tau_makefile = makefile
        return makefile

    @staticmethod
    def _sanitize_environment(env):
        """Unsets any TAU environment variables that were set by the user.

        A user's preexisting TAU configuration may conflict with the configuration
        specified by the TAU Commander project.  This routine lets us work in a
        clean environment without disrupting the user's shell environment.

        Args:
            env (dict): Environment variables.

        Returns:
            dict: `env` without TAU environment variables.
        """
        is_tau_var = lambda x: x.startswith('TAU_') or x.startswith('SCOREP_') or x in ('PROFILEDIR', 'TRACEDIR')
        dirt = {key: val for key, val in env.items() if is_tau_var(key)}
        if dirt:
            LOGGER.info("\nIgnoring TAU environment variables set in user's environment:\n%s\n",
                        '\n'.join(["%s=%s" % item for item in dirt.items()]))
        return dict([item for item in env.items() if item[0] not in dirt])

    def compiletime_config(self, compiler, opts=None, env=None):
        """Configures environment for compilation with TAU.

        Modifies incoming command line arguments and environment variables
        for the TAU compiler wrapper scripts.

        Args:
            opts (list): Command line options.
            env (dict): Environment variables.

        Returns:
            tuple: (opts, env) updated to support TAU.
        """
        # The additional `compiler` argument is needed to TAU falls back to the right compiler
        # pylint: disable=arguments-differ
        opts, env = super().compiletime_config(opts, env)
        env = self._sanitize_environment(env)
        if self.baseline:
            return opts, env
        for pkg in self.dependencies.values():
            opts, env = pkg.compiletime_config(opts, env)

        try:
            tau_opts = set(self.force_tau_options)
        except AttributeError:
            try:
                tau_opts = set(env['TAU_OPTIONS'].split())
            except KeyError:
                tau_opts = set()
            try:
                tau_opts = set(self.extra_tau_options)
            except AttributeError:
                tau_opts = set()
            if self.source_inst != 'never' or self.compiler_inst != 'never':
                for flag in '-optAppCC', '-optAppCXX', '-optAppF90':
                    tau_opts.add(flag+'='+compiler.absolute_path)
            if self.source_inst == 'manual' or (self.source_inst == 'never' and self.compiler_inst == 'never'):
                tau_opts.add('-optLinkOnly')
            else:
                tau_opts.add('-optRevert')
            if self.verbose:
                tau_opts.add('-optVerbose')
            if self.compiler_inst == 'always':
                tau_opts.add('-optCompInst')
            elif self.compiler_inst == 'never':
                tau_opts.add('-optNoCompInst')
            elif self.compiler_inst == 'fallback':
                tau_opts.add('-optRevert')
            if self.keep_inst_files:
                tau_opts.add('-optKeepFiles')
            if self.reuse_inst_files:
                tau_opts.add('-optReuseFiles')
            if self.select_file:
                select_file = os.path.realpath(os.path.abspath(self.select_file))
                tau_opts.add('-optTauSelectFile=%s' % select_file)
            if self.measure_io:
                tau_opts.add('-optTrackIO')
            if self.measure_memory_alloc:
                tau_opts.add('-optMemDbg')
            if self.openmp_support and self.source_inst == 'automatic':
                tau_opts.add('-optContinueBeforeOMP')
            if logger.LOG_LEVEL != 'DEBUG':
                tau_opts.add('-optQuiet')
            if self.sample or self.compiler_inst != 'never':
                opts.append('-g')
            if self.source_inst != 'never' and self.compilers[CC].unwrap().info.family is not IBM:
                opts.append('-DTAU_ENABLED=1')
        try:
            extra_tau_opts = set(self.extra_tau_options)
            tau_opts |= extra_tau_opts
        except AttributeError:
            pass
        env['TAU_OPTIONS'] = ' '.join(tau_opts)
        makefile = self.get_makefile()
        tags = self._makefile_tags(makefile)
        if self.uid not in tags:
            LOGGER.warning("Unable to verify compiler compatibility of TAU makefile '%s'.\n\n"
                           "This might be OK, but it is your responsibility to know that TAU was configured "
                           "correctly for your experiment. Compiler incompatibility may cause your experiment "
                           "to crash or produce invalid data.  If you're unsure, use --tau=download to allow "
                           "TAU Commander to manage your TAU configurations.", makefile)
        env['TAU_MAKEFILE'] = makefile
        return list(set(opts)), env

    def runtime_config(self, opts=None, env=None):
        """Configures environment for execution with TAU.

        Modifies incoming command line arguments and environment variables
        for the TAU library and tau_exec script.

        Args:
            opts (list): Command line options.
            env (dict): Environment variables.

        Returns:
            tuple: (opts, env) updated to support TAU.
        """
        opts, env = super().runtime_config(opts, env)
        env = self._sanitize_environment(env)
        env['TAU_VERBOSE'] = str(int(self.verbose))
        try:
            env['TAU_PLUGINS_PATH'] = self.get_shared_dir(self.get_makefile())
        except SoftwarePackageError:
            # This function may be called for cases where there isn't a TAU Makefile
            pass
        tau_plugins = []
        if self.profile == 'tau':
            env['TAU_PROFILE'] = '1'
        elif self.profile == 'merged':
            env['TAU_PROFILE'] = '1'
            env['TAU_PROFILE_FORMAT'] = 'merged'
        elif self.profile == 'cubex':
            env['SCOREP_ENABLE_PROFILING'] = '1'
        elif self.profile == 'sqlite':
            # Disable regular TAU Profile output when using SQLite plugin
            env['TAU_PROFILE'] = '0'
            # This may need to be changed for macOS which uses .dylib
            tau_plugins.append('libTAU-sqlite3-plugin.so')
        else:
            env['TAU_PROFILE'] = '0'
            env['SCOREP_ENABLE_PROFILING'] = 'false'
        if self.trace == 'slog2':
            env['TAU_TRACE'] = '1'
        elif self.trace == 'otf2':
            env['TAU_TRACE'] = '1'
            env['TAU_TRACE_FORMAT'] = 'otf2'
        else:
            env['TAU_TRACE'] = '0'
            env['SCOREP_ENABLE_TRACING'] = 'false'
        env['TAU_SAMPLING'] = str(int(self.sample))
        if self.sample:
            env['TAU_EBS_RESOLUTION'] = self.sample_resolution
            # Based on periods shown in TauEnv.cpp as of tau2/e481b2bbc98c014a225d79bc4d0959b203d840d4
            arch_period = {INTEL_KNC: 100000,
                           INTEL_KNL: 100000,
                           IBM_BGL: 20000,
                           IBM_BGP: 20000,
                           IBM_BGQ: 50000}
            if self.sampling_period > 0:
                env['TAU_EBS_PERIOD'] = str(self.sampling_period)
            else:
                self.sampling_period = arch_period.get(self.target_arch, 10000)
                env['TAU_EBS_PERIOD'] = str(self.sampling_period)
        env['TAU_TRACK_HEAP'] = str(int(self.measure_heap_usage))
        env['TAU_TRACK_LOAD'] = str(int(self.measure_system_load))
        env['TAU_COMM_MATRIX'] = str(int(self.measure_comm_matrix))
        env['TAU_CALLSITE'] = str(int(self.measure_callsite))
        env['TAU_METRICS'] = ",".join(self.metrics) + ","
        env['TAU_THROTTLE'] = str(int(self.throttle))
        env['TAU_MERGE_METADATA'] = str(int(self.metadata_merge))
        env['TAU_TRACK_MEMORY_FOOTPRINT'] = str(int(self.track_memory_footprint))
        if self.throttle:
            env['TAU_THROTTLE_PERCALL'] = str(int(self.throttle_per_call))
            env['TAU_THROTTLE_NUMCALLS'] = str(int(self.throttle_num_calls))
        if self.callpath_depth > 0:
            env['TAU_CALLPATH'] = '1'
            env['TAU_CALLPATH_DEPTH'] = str(self.callpath_depth)
        if self.unwind_depth > 0:
            env['TAU_EBS_UNWIND'] = '1'
            env['TAU_EBS_UNWIND_DEPTH'] = str(self.unwind_depth)
        if self.select_file and self.application_linkage == 'dynamic':
            env['TAU_SELECT_FILE'] = os.path.realpath(os.path.abspath(self.select_file))
        if self.verbose:
            opts.append('-v')
        if self.sample:
            opts.append('-ebs')
        if self.measure_cuda:
            opts.append('-cupti')
        if self.measure_opencl:
            opts.append('-opencl')
        if self.measure_openmp == 'ompt':
            opts.append('-ompt')
        if self.uses_ompt_tr6:
            env['TAU_OMPT_RESOLVE_ADDRESS_EAGERLY'] = '1'
        if self.uses_ompt:
            env['TAU_OMPT_SUPPORT_LEVEL'] = 'full'
            env['TAU_OMPT_RESOLVE_ADDRESS_EAGERLY'] = '1'
        if self.measure_io:
            opts.append('-io')
        if self.measure_memory_alloc:
            env['TAU_SHOW_MEMORY_FUNCTIONS'] = '1'
            opts.append('-memory')
        if self.measure_shmem:
            opts.append('-shmem')
        if self.ptts:
            opts.append('-ptts')
        if self.ptts_post:
            opts.append('-ptts-post')
        if self.ptts_sample_flags:
            opts.append('-ptts-sample-flags=%s' %self.ptts_sample_flags)
        if self.ptts_report_flags:
            opts.append('-ptts-report-flags=%s' %self.ptts_report_flags)
        if tau_plugins:
            env['TAU_PLUGINS'] = ':'.join(tau_plugins)  # TAU plugins as colon-separated list
        return list(set(opts)), env

    def get_compiler_command(self, compiler):
        """Get the compiler wrapper command for the given compiler.

        Args:
            compiler (InstalledCompiler): A compiler to find a wrapper for.

        Returns:
            str: Command for TAU compiler wrapper without path or arguments.
        """
        use_wrapper = (not self.baseline and
                       (self.source_inst != 'never' or
                        self.compiler_inst != 'never' or
                        self.measure_openmp == 'opari' or
                        self.application_linkage == 'static'))
        if use_wrapper:
            return TAU_COMPILER_WRAPPERS[compiler.info.role]
        return compiler.absolute_path

    def compile(self, compiler, compiler_args):
        """Executes a compilation command.

        Sets TAU environment variables and configures TAU compiler wrapper
        command line arguments to match specified configuration, then
        executes the compiler command.

        Args:
            compiler (InstalledCompiler): A compiler command.
            compiler_args (list): Compiler command line arguments.

        Raises:
            ConfigurationError: Compilation failed.

        Returns:
            int: Compiler return value (always 0 if no exception raised).
        """
        self.install()
        opts, env = self.compiletime_config(compiler)
        compiler_cmd = self.get_compiler_command(compiler)
        cmd = [compiler_cmd] + opts + compiler_args
        tau_env_opts = sorted('%s=%s' % item for item in env.items() if item[0].startswith('TAU_'))
        LOGGER.debug('\n'.join(tau_env_opts))
        LOGGER.debug(' '.join(cmd))
        retval = util.create_subprocess(cmd, env=env, stdout=True)
        if retval != 0:
            raise ConfigurationError("TAU was unable to build the application.",
                                     "Check that the application builds with its normal compilers, i.e. without TAU.",
                                     "Use taucmdr --log and see detailed output at the end of '%s'" % logger.LOG_FILE)
        return retval

    def _rewrite_launcher_appfile_cmd(self, cmd, tau_exec):
        launcher = cmd[0]
        appfile_flags = PROGRAM_LAUNCHERS.get(launcher)
        if not appfile_flags:
            raise InternalError("Application configuration file flags for '%s' are unknown" % launcher)
        for i, flag in enumerate(cmd[1:], 1):
            try:
                flag, appfile = str(flag.split('='))
                with_equals = True
            except ValueError:
                try:
                    appfile = cmd[i+1]
                    with_equals = False
                except IndexError:
                    raise InternalError("Unable to parse application configuration file in '%s'" % cmd)
            if flag in appfile_flags:
                appfile_arg_idx = i
                appfile_flag = flag
                break
        else:
            raise InternalError(f"None of '{appfile_flags}' found in '{cmd}'")
        tau_appfile = os.path.join(util.mkdtemp().name, appfile+".tau")
        LOGGER.debug("Rewriting '%s' as '%s'", appfile, tau_appfile)
        with open(tau_appfile, 'w') as fout, open(appfile) as fin:
            for lineno, line in enumerate(fin, 1):
                line = line.strip()
                if not line or line.startswith('#'):
                    continue
                application_cmd = line.split()
                if launcher == 'srun':
                    # Slurm makes this easy: https://computing.llnl.gov/tutorials/linux_clusters/multi-prog.html
                    idx = 1
                else:
                    for idx, exe in enumerate(application_cmd):
                        if util.which(exe):
                            break
                    else:
                        raise ConfigurationError("No executables found on line %d of '%s'" % (lineno, appfile),
                                                 "Check the file for errors. Does it work without TAU?",
                                                 "Avoid breaking commands over multiple lines.")
                tau_line = ' '.join(application_cmd[:idx] + tau_exec + application_cmd[idx:] + ['\n'])
                LOGGER.debug(tau_line)
                fout.write(tau_line)
        if with_equals:
            return cmd[:appfile_arg_idx] + [appfile_flag+'='+tau_appfile] + cmd[appfile_arg_idx+1:]
        return cmd[:appfile_arg_idx] + [appfile_flag, tau_appfile] + cmd[appfile_arg_idx+2:]

    def get_application_command(self, launcher_cmd, application_cmds):
        """Build a command line to launch an application under TAU.

        Sometimes TAU needs to use tau_exec, sometimes not.  This routine
        also handles backend launch commands like ``aprun``.

        `application_cmds` may be an empty list if the application is launched
        via a configuration file, e.g. ``mpirun --app myapp.cfg``.

        Args:
            launcher_cmd (list): Application launcher with command line arguments, e.g. ``['mpirun', '-np', '4']``.
            application_cmds (list): List of application command with command line arguments (list of list),
                                     e.g. ``[['./a.out', '-g', 'hello'], [':', '-np', '2', './b.out', 'foobar']]``

        Returns:
            tuple: (cmd, env) where `cmd` is the new command line and `env` is a dictionary of environment
                   variables to set before running the application command.
        """
        self.install()
        opts, env = self.runtime_config()
        # Per Sameer's request, shim in site-specific flags.
        # These should be specified in a taucmdr module or similar.
        try:
            launcher_cmd.extend(os.environ['__TAUCMDR_LAUNCHER_ARGS__'].split(' '))
        except KeyError:
            pass
        if self.baseline:
            cmd = ['tau_baseline'] + launcher_cmd
            for application_cmd in application_cmds:
                cmd.extend(application_cmd)
            return cmd, env
        use_tau_exec = (self.application_linkage != 'static' and
                        (self.profile != 'none' or self.trace != 'none') and
                        ((self.source_inst == 'never' and self.compiler_inst == 'never') or
                         self.measure_opencl or
                         self.tbb_support or
                         self.pthreads_support) and not self.uses_python)
        if not use_tau_exec:
            tau_exec = []
            if self.uses_python:
                makefile = self.get_makefile()
                tags = self._makefile_tags(makefile)
                if not self.mpi_support:
                    tags.add('serial')
                tau_exec = [
                    'tau_python',
                    '-T',
                    ','.join([tag for tag in tags if tag != 'python']),
                    '-tau-python-interpreter=%s' % self.compilers[PY].absolute_path
                ] + opts
                launcher_cmd = []
        else:
            makefile = self.get_makefile()
            tags = self._makefile_tags(makefile)
            if not self.mpi_support:
                tags.add('serial')
            if self.uid not in tags and self.unmanaged:
                LOGGER.warning("Unable to verify runtime compatibility of TAU makefile '%s'.\n\n"
                               "This might be OK, but it is your responsibility to know that TAU was configured "
                               "correctly for your experiment. Runtime incompatibility may cause your experiment "
                               "to crash or produce invalid data.  If you're unsure, use '--tau=download' when "
                               "creating your target to allow TAU Commander to manage your TAU configurations.",
                               makefile)
            if self.target_arch == NEC_SX:
                tau_exec = [os.path.join(self.bin_path, 'tau_exec'), '-T', ','.join(tags)] + opts
            else:
                tau_exec = ['tau_exec', '-T', ','.join(tags)] + opts
        if not application_cmds:
            cmd = self._rewrite_launcher_appfile_cmd(launcher_cmd, tau_exec)
        else:
            cmd = launcher_cmd
            cmd.extend(tau_exec)
            cmd.extend(application_cmds[0])
            for application_cmd in application_cmds[1:]:
                for i, part in enumerate(application_cmd):
                    if util.which(part):
                        cmd.extend(application_cmd[:i])
                        cmd.extend(tau_exec)
                        cmd.extend(application_cmd[i:])
                        break
                else:
                    raise InternalError("Application command '%s' contains no executables" % application_cmd)
        return cmd, env

    def _check_java(self):
        abspath = util.which('java')
        if not abspath:
            raise ConfigurationError("'java' not found in PATH")
        try:
            stdout = util.get_command_output([abspath, '-version'])
        except (CalledProcessError, OSError) as err:
            raise ConfigurationError("Failed to get Java version: %s" % err)
        if 'Java(TM)' not in stdout:
            LOGGER.warning("'%s' does not appear to be Oracle Java.  Visual performance may be poor.", abspath)

    def _check_X11(self):  # pylint: disable=invalid-name
        _, env = self.runtime_config()
        try:
            display = env['DISPLAY']
        except KeyError:
            raise ConfigurationError("X11 display not configured.",
                                     "Try setting the DISPLAY environment variable.")
        try:
            host, _ = display.split(':')
        except ValueError:
            LOGGER.warning("Cannot parse DISPLAY environment variable.")
        if host and not host.startswith('/'):
            LOGGER.warning("X11 appears to be forwarded to a remote display. Visual performance may be poor.")

    @staticmethod
    def get_data_format(path):
        """Guess the data format of a file path.

        Look at a file's extension and guess what kind of performance data it might be.

        Args:
            path (str): File path.

        Returns:
            str: String indicating the data format.

        Raises:
            ConfigurationError: Cannot determine the file's data format.
        """
        root, ext = os.path.splitext(path)
        if os.path.isdir(path) or root == 'profile':
            return 'tau'
        elif ext == '.ppk':
            return 'ppk'
        elif ext == '.xml':
            return 'merged'
        elif ext == '.cubex':
            return 'cubex'
        elif ext == '.slog2':
            return 'slog2'
        elif ext == '.otf2':
            return 'otf2'
        elif ext == '.gz':
            root, ext = os.path.splitext(root)
            if ext == '.xml':
                return 'merged'
        elif ext == '.db':
            return 'sqlite'
        raise ConfigurationError("Cannot determine data format of '%s'" % path)

    @staticmethod
    def is_profile_format(fmt):
        """Return True if ``fmt`` is a string indicating a profile data format."""
        return fmt in ('tau', 'ppk', 'merged', 'cubex', 'sqlite')

    @staticmethod
    def is_trace_format(fmt):
        """Return True if ``fmt`` is a string indicating a trace data format."""
        return fmt in ('slog2', 'otf2')

    def _show_unknown(self, tool):
        def launcher(_, paths, env):
            cmd = [tool] + paths
            LOGGER.warning("'%s' not supported. Trying command '%s'", tool, ' '.join(cmd))
            try:
                return util.create_subprocess(cmd, env=env)
            except (CalledProcessError, OSError) as err:
                raise ConfigurationError(f"'{tool}' failed: {err}")
        return launcher

    def _show_paraprof(self, fmt, paths, env):
        self._check_java()
        self._check_X11()
        for path in paths:
            if not os.path.exists(path):
                raise ConfigurationError("Profile file '%s' does not exist" % path)
        if fmt == 'tau':
            retval = 0
            for path in paths:
                retval += util.create_subprocess([os.path.join(self.bin_path, 'paraprof')], cwd=path, env=env)
            return retval
        return util.create_subprocess([os.path.join(self.bin_path, 'paraprof')] + paths, env=env)

    def _show_pprof(self, fmt, paths, env):
        if fmt != 'tau':
            raise ConfigurationError("pprof cannot open profiles in '%s' format" % fmt)
        retval = 0
        # pprof will use PROFILEDIR instead of the CWD if set, so unset PROFILEDIR in env
        env['PROFILEDIR'] = None
        for path in paths:
            if not os.path.exists(path):
                raise ConfigurationError("Profile directory '%s' does not exist" % path)
            for thisdir, subdirs, files in os.walk(path):
                if any(file_name.startswith("profile") for file_name in files):
                    LOGGER.info("\nCurrent trial/metric directory: %s", os.path.basename(thisdir))
                    retval += util.create_subprocess([os.path.join(self.bin_path, 'pprof'), '-a'], cwd=thisdir, env=env)
                elif any(subdir.startswith("MULTI__") for subdir in subdirs):
                    for subdir in [file_name.startswith("MULTI__") for file_name in files]:
                        LOGGER.info("\nCurrent trial/metric directory: %s", os.path.basename(subdir))
                        retval += util.create_subprocess(
                            [os.path.join(self.bin_path, 'pprof'), '-a'], cwd=subdir, env=env
                        )
                else:
                    raise ConfigurationError("No profile files found in '%s'" % path)
        return retval

    def _show_jumpshot(self, fmt, paths, env):
        if fmt != 'slog2':
            raise ConfigurationError("jumpshot cannot open traces in '%s' format" % fmt)
        self._check_java()
        self._check_X11()
        retval = 0
        for path in paths:
            if not os.path.exists(path):
                raise ConfigurationError("Trace file '%s' does not exist" % path)
            path = os.path.abspath(path)
            cwd = os.path.dirname(path)
            retval += util.create_subprocess([os.path.join(self.bin_path, 'jumpshot'), path],
                                             cwd=cwd, env=env, stdout=False)
        return retval

    def _show_vampir(self, fmt, paths, env):
        if fmt != 'otf2':
            raise ConfigurationError("Vampir cannot open traces in '%s' format" % fmt)
        if not util.which('vampir'):
            raise ConfigurationError("Vampir not found in PATH.")
        self._check_java()
        self._check_X11()
        retval = 0
        for path in paths:
            if not os.path.exists(path):
                raise ConfigurationError("Trace file '%s' does not exist" % path)
            path = os.path.abspath(path)
            cwd = os.path.dirname(path)
            evt_files = glob.glob(os.path.join(cwd, 'traces/*.evt'))
            def_files = glob.glob(os.path.join(cwd, 'traces/*.def'))
            if len(evt_files) + len(def_files) > resource.getrlimit(resource.RLIMIT_NOFILE)[0]:
                raise ConfigurationError("Too many trace files, use vampirserver to view.")
            retval += util.create_subprocess(['vampir', path], cwd=cwd, env=env)
        return retval

    def _prep_data_analysis_tools(self):
        """Checks that data analysis tools are installed, or installs them if needed."""
        if not glob.glob(os.path.join(self.lib_path, 'Makefile.tau*')):
            return self.install()
        for cmd in DATA_TOOLS:
            path = os.path.join(self.bin_path, cmd)
            if not (os.path.exists(path) and os.access(path, os.X_OK)):
                return self.install()

    def show_data_files(self, dataset, profile_tools=None, trace_tools=None):
        """Displays profile and trace data.

        Opens one more more data analysis tools to display the specified data files.

        Args:
            dataset (dict): Lists of paths to data files indexed by data format.  See :any:`get_data_format`.
            profile_tools (list): Visualization or data processing tools for profiles.
            trace_tools (list): Visualization or data processing tools for traces.

        Raises:
            ConfigurationError: An error occurred while displaying a data file.
        """
        self._prep_data_analysis_tools()
        _, env = self.runtime_config()
        for fmt, paths in dataset.items():
            if self.is_profile_format(fmt):
                tools = profile_tools if profile_tools is not None else PROFILE_ANALYSIS_TOOLS
            elif self.is_trace_format(fmt):
                tools = trace_tools if trace_tools is not None else TRACE_ANALYSIS_TOOLS
            else:
                raise InternalError("Unhandled data format '%s'" % fmt)
            for tool in tools:
                try:
                    launcher = getattr(self, '_show_'+tool)
                except AttributeError:
                    launcher = self._show_unknown(tool)
                try:
                    retval = launcher(fmt, paths, env)
                except ConfigurationError as err:
                    LOGGER.warning("%s failed: %s", tool, err)
                else:
                    if retval == 0:
                        break
                    LOGGER.warning("%s returned %d, trying another tool", tool, retval)
            else:
                raise ConfigurationError("All analysis tools failed",
                                         "Check Java installation, X11 installation,"
                                         " network connectivity, and file permissions")

    def create_ppk_file(self, dest, src, remove_existing=True):
        """Write a PPK file at ``dest`` from the data at ``src``.

        Args:
            dest (str): Path to the PPK file to create.
            src (str): Directory containing TAU profiles to convert to PPK format.
            remove_existing (bool): If True, delete ``dest`` before writing it.
        """
        self._prep_data_analysis_tools()
        _, env = self.runtime_config()
        self._check_java()
        if remove_existing and os.path.exists(dest):
            os.remove(dest)
        cmd = ['paraprof', '--pack', dest]
        LOGGER.info("Writing '%s'...", dest)
        if util.create_subprocess(cmd, cwd=src, env=env, stdout=False, show_progress=True):
            raise ConfigurationError("'{}' failed in '{}'".format(' '.join(cmd), src),
                                     "Make sure Java is installed and working",
                                     "Install the most recent Java from http://java.com")

    def merge_tau_trace_files(self, prefix):
        """Use tau_treemerge.pl to merge multiple TAU trace files into a single edf and a single trc file.

        The new edf file and trc file are written to ``prefix``.

        Args:
            prefix (str): Path to the directory containing ``*.trc`` and ``*.edf`` files.
        """
        self._prep_data_analysis_tools()
        trc_files = glob.glob(os.path.join(prefix, '*.trc'))
        edf_files = glob.glob(os.path.join(prefix, '*.edf'))
        if not trc_files:
            raise ConfigurationError("No *.trc files at '%s'" % prefix)
        if not edf_files:
            raise ConfigurationError("No *.edf files at '%s'" % prefix)
        merged_trc = os.path.join(prefix, 'tau.trc')
        merged_edf = os.path.join(prefix, 'tau.edf')
        if os.path.isfile(merged_trc):
            raise ConfigurationError("Remove '%s' before merging *.trc files")
        if os.path.isfile(merged_edf):
            raise ConfigurationError("Remove '%s' before merging *.edf files")
        cmd = [os.path.join(self.bin_path, 'tau_treemerge.pl')]
        LOGGER.info("Merging %d TAU trace files...", len(trc_files) + len(edf_files))
        if util.create_subprocess(cmd, cwd=prefix, stdout=False, log=True, show_progress=True):
            raise InternalError("Nonzero return code from tau_treemerge.pl")

    def tau_trace_to_slog2(self, trc, edf, slog2):
        """Convert a TAU trace file to SLOG2 format.

        Args:
            trc (str): Path to the trc file.
            edf (str): Path to the edf file.
            slog2 (str): Path to the slog2 file to create.
        """
        self._prep_data_analysis_tools()
        LOGGER.info("Converting TAU trace files to SLOG2 format...")
        cmd = [os.path.join(self.bin_path, 'tau2slog2'), trc, edf, '-o', slog2]
        if util.create_subprocess(cmd, stdout=False, log=True, show_progress=True):
            os.remove(slog2)
            raise InternalError("Nonzero return code from tau2slog2")
        if not os.path.exists(slog2):
            raise InternalError("Failed to convert TAU trace data: no slog2 files exist after calling 'tau2slog2'")

    def tau_metrics(self):
        """List TAU metrics available on this target.

        Returns a list of (name, description) tuples.

        Returns:
            list: List of event name/description tuples.
        """
        metrics = [("LOGICAL_CLOCK", "Logical clock that increments on each request."),
                   ("USER_CLOCK", ("User-defined clock. Implement "
                                   "'void metric_write_userClock(int tid, double value)'  to set the clock value.")),
                   ("GET_TIME_OF_DAY", "Wall clock that calls gettimeofday."),
                   ("TIME", "Alias for GET_TIME_OF_DAY. Wall clock that calls gettimeofday."),
                   ("CLOCK_GET_TIME", "Wall clock that calls clock_gettime."),
                   ("P_WALL_CLOCK_TIME", "Wall clock that calls PAPI_get_real_usec."),
                   ("PAPI_TIME", "Alias for P_WALL_CLOCK_TIME.  Wall clock that calls PAPI_get_real_usec."),
                   ("P_VIRTUAL_TIME", "PAPI virtual clock that calls PAPI_get_virt_usec."),
                   ("PAPI_VIRTUAL_TIME", ("Alias for P_VIRTUAL_TIME.  "
                                          "PAPI virtual clock that calls PAPI_get_virt_usec.")),
                   ("CPU_TIME", "CPU timer that calls getrusage."),
                   ("LINUX_TIMERS", "Linux high resolution wall clock."),
                   ("TAU_MPI_MESSAGE_SIZE", "Running sum of all MPI message sizes."),
                   ("MEMORY_DELTA", "Instantaneous resident set size (RSS)")]
        if self.cuda_support:
            metrics.append(("TAUGPU_TIME", "Wall clock that uses TAU's GPU timestamps."))
        if self.target_os is CRAY_CNL:
            metrics.extend([("CRAY_TIMERS", "Cray high resolution clock."),
                            ("ENERGY", "Cray Power Monitoring: /sys/cray/pm_counters/energy"),
                            ("ACCEL_ENERGY", "Cray Power Monitoring: /sys/cray/pm_counters/accel_energy")])
        if self.target_arch is IBM_BGL:
            metrics.append(("BGL_TIMERS", "BlueGene/L high resolution clock."))
        elif self.target_arch is IBM_BGP:
            metrics.append(("BGP_TIMERS", "BlueGene/P high resolution clock."))
        elif self.target_arch is IBM_BGQ:
            metrics.append(("BGQ_TIMERS", "BlueGene/Q high resolution clock."))
        return metrics

    def rewrite(self, rewrite_package, executable, inst_file):
        makefile = self.get_makefile()
        tags = self._makefile_tags(makefile)
        if not self.mpi_support:
            tags.add('serial')
        _, env = self.runtime_config()
        if rewrite_package == 'dyninst':
            rewrite_cmd = 'tau_run'
            dyninstroot = os.path.join(self.install_prefix, self.target_arch.name, 'dyninst-9.3.2-working')
            env['DYNINST_ROOT'] = dyninstroot
            env['DYNINSTAPI_RT_LIB'] = '%s/lib/libdyninstAPI_RT.so' %dyninstroot
            env['LD_LIBRARY_PATH'] = '%s:%s' %(os.path.join(dyninstroot, 'lib'), env['LD_LIBRARY_PATH'])
        elif rewrite_package == 'pebil':
            rewrite_cmd = 'tau_pebil_rewrite'
        elif rewrite_package == 'maqao':
            rewrite_cmd = 'tau_rewrite'
        cmd = [rewrite_cmd, '-T', ','.join(tags), executable, '-o', inst_file]
        retval = util.create_subprocess(cmd, env=env, stdout=True)
        if retval != 0:
            raise ConfigurationError("TAU was unable rewrite the executable.")
        return retval

    def get_python_version(self, python_path):
        cmd = [python_path, '--version']
        out = util.get_command_output(cmd)
        p = re.compile(r'\d+\.\d+\.\d+')
        m = p.search(out)
        return m.group()<|MERGE_RESOLUTION|>--- conflicted
+++ resolved
@@ -421,17 +421,10 @@
         self.unwind_depth = unwind_depth
         self.uses_pdt = not minimal and (self.source_inst == 'automatic' or self.shmem_support)
         self.uses_binutils = not minimal and (self.target_os is not DARWIN) and 'binutils' in sources
-<<<<<<< HEAD
         self.uses_libunwind = not minimal and (self.target_os is not DARWIN) and (self.target_arch is not NEC_SX) and 'libunwind' in sources
-        self.uses_libdwarf = not minimal and (self.target_os is not DARWIN) and (self.target_arch is not NEC_SX) and 'libdwarf' in sources 
-        self.uses_libelf = not minimal and (self.target_os is not DARWIN) and (self.target_arch is not NEC_SX) and 'libelf' in sources 
+        self.uses_libdwarf = not minimal and (self.target_os is not DARWIN) and (self.target_arch is not NEC_SX) and 'libdwarf' in sources
+        self.uses_libelf = not minimal and (self.target_os is not DARWIN) and (self.target_arch is not NEC_SX) and 'libelf' in sources
         self.uses_papi = not minimal and (self.target_arch is not NEC_SX) and bool(len([met for met in self.metrics if 'PAPI' in met]))
-=======
-        self.uses_libunwind = not minimal and (self.target_os is not DARWIN) and 'libunwind' in sources
-        self.uses_libdwarf = not minimal and (self.target_os is not DARWIN) and 'libdwarf' in sources
-        self.uses_libelf = not minimal and (self.target_os is not DARWIN) and 'libelf' in sources
-        self.uses_papi = not minimal and bool(len([met for met in self.metrics if 'PAPI' in met]))
->>>>>>> 39526faf
         self.uses_scorep = not minimal and (self.profile == 'cubex')
         self.uses_ompt = not minimal and (self.measure_openmp == 'ompt')
         self.uses_ompt_tr4 = self.uses_ompt and sources['ompt'] == 'download-tr4'
