--- conflicted
+++ resolved
@@ -297,7 +297,7 @@
             sampling_period (int): Sampling period in microseconds; set to 0 to use architecture specific defaults.
             track_memory_footprint (bool): If True then track memory footprint.
             mpit (bool): If True then enable MPI-T profiling interface.
-            unwinder (str): Tool used to unwind code 
+            unwinder (str): Tool used to unwind code
             forced_makefile (str): Path to external makefile if forcing TAU_MAKEFILE or None.
         """
         assert minimal in (True, False)
@@ -425,17 +425,10 @@
         self.unwind_depth = unwind_depth
         self.uses_pdt = not minimal and (self.source_inst == 'automatic' or self.shmem_support)
         self.uses_binutils = not minimal and (self.target_os is not DARWIN) and 'binutils' in sources
-<<<<<<< HEAD
-        self.uses_libunwind = not minimal and (self.target_os is not DARWIN) and (self.target_arch is not NEC_SX) and 'libunwind' in sources
+        self.uses_libunwind = not minimal and (self.target_os is not DARWIN) and (self.target_arch is not NEC_SX) and 'libunwind' in sources and self.unwinder == 'libunwind'
         self.uses_libdwarf = not minimal and (self.target_os is not DARWIN) and (self.target_arch is not NEC_SX) and 'libdwarf' in sources
         self.uses_libelf = not minimal and (self.target_os is not DARWIN) and (self.target_arch is not NEC_SX) and 'libelf' in sources
         self.uses_papi = not minimal and (self.target_arch is not NEC_SX) and bool(len([met for met in self.metrics if 'PAPI' in met]))
-=======
-        self.uses_libunwind = not minimal and (self.target_os is not DARWIN) and 'libunwind' in sources and self.unwinder == 'libunwind'
-        self.uses_libdwarf = not minimal and (self.target_os is not DARWIN) and 'libdwarf' in sources
-        self.uses_libelf = not minimal and (self.target_os is not DARWIN) and 'libelf' in sources
-        self.uses_papi = not minimal and bool(len([met for met in self.metrics if 'PAPI' in met]))
->>>>>>> 22c93573
         self.uses_scorep = not minimal and (self.profile == 'cubex')
         self.uses_ompt = not minimal and (self.measure_openmp == 'ompt')
         self.uses_ompt_tr4 = self.uses_ompt and sources['ompt'] == 'download-tr4'
@@ -785,13 +778,9 @@
                     '-tag=%s' % self.uid,
                     '-arch=%s' % self.tau_magic.name,
                     '-bfd=%s' % binutils.install_prefix if binutils else None,
-<<<<<<< HEAD
-                    '-unwind=%s' % libunwind.install_prefix if libunwind else None,
-                    '-zlib=%s' % zlib.install_prefix if zlib else None,
-=======
                     '-unwinder=%s' % self.unwinder,
                     '-unwind=%s' % libunwind.install_prefix if self.unwinder == 'libunwind' and libunwind else None,
->>>>>>> 22c93573
+                    '-zlib=%s' % zlib.install_prefix if zlib else None,
                    ] if flag]
             if util.create_subprocess(cmd, cwd=self._src_prefix, stdout=False, show_progress=True):
                 raise SoftwarePackageError('TAU configure failed')
