#
# Copyright (c) 2015, ParaTools, Inc.
# All rights reserved.
#
# Redistribution and use in source and binary forms, with or without
# modification, are permitted provided that the following conditions are met:
# (1) Redistributions of source code must retain the above copyright notice,
#     this list of conditions and the following disclaimer.
# (2) Redistributions in binary form must reproduce the above copyright notice,
#     this list of conditions and the following disclaimer in the documentation
#     and/or other materials provided with the distribution.
# (3) Neither the name of ParaTools, Inc. nor the names of its contributors may
#     be used to endorse or promote products derived from this software without
#     specific prior written permission.
#
# THIS SOFTWARE IS PROVIDED BY THE COPYRIGHT HOLDERS AND CONTRIBUTORS "AS IS"
# AND ANY EXPRESS OR IMPLIED WARRANTIES, INCLUDING, BUT NOT LIMITED TO, THE
# IMPLIED WARRANTIES OF MERCHANTABILITY AND FITNESS FOR A PARTICULAR PURPOSE ARE
# DISCLAIMED. IN NO EVENT SHALL THE COPYRIGHT HOLDER OR CONTRIBUTORS BE LIABLE
# FOR ANY DIRECT, INDIRECT, INCIDENTAL, SPECIAL, EXEMPLARY, OR CONSEQUENTIAL
# DAMAGES (INCLUDING, BUT NOT LIMITED TO, PROCUREMENT OF SUBSTITUTE GOODS OR
# SERVICES; LOSS OF USE, DATA, OR PROFITS; OR BUSINESS INTERRUPTION) HOWEVER
# CAUSED AND ON ANY THEORY OF LIABILITY, WHETHER IN CONTRACT, STRICT LIABILITY,
# OR TORT (INCLUDING NEGLIGENCE OR OTHERWISE) ARISING IN ANY WAY OUT OF THE USE
# OF THIS SOFTWARE, EVEN IF ADVISED OF THE POSSIBILITY OF SUCH DAMAGE.
#
"""TAU software installation management.

TAU is the core software package of TAU Commander.
"""
# Settle down pylint.  This is a big, ugly file and there's not much we can do about it.
# pylint: disable=too-many-instance-attributes
# pylint: disable=too-many-arguments
# pylint: disable=too-many-locals
# pylint: disable=too-many-statements
# pylint: disable=too-many-lines
# pylint: disable=too-many-branches

import os
import re
import glob
import shutil
import datetime
import shlex
import resource
import platform
import multiprocessing
from subprocess import CalledProcessError
from taucmdr import logger, util
from taucmdr.util import get_command_output
from taucmdr.error import ConfigurationError, InternalError
from taucmdr.cf.software import SoftwarePackageError
from taucmdr.cf.software.installation import Installation, parallel_make_flags, new_os_environ
from taucmdr.cf.compiler import host as host_compilers, InstalledCompilerSet
from taucmdr.cf.compiler.host import CC, CXX, FC, UPC, GNU, APPLE_LLVM, IBM
from taucmdr.cf.compiler.mpi import MPI_CC, MPI_CXX, MPI_FC
from taucmdr.cf.compiler.shmem import SHMEM_CC, SHMEM_CXX, SHMEM_FC
from taucmdr.cf.compiler.cuda import CUDA_CXX, CUDA_FC
from taucmdr.cf.compiler.caf import CAF_FC
from taucmdr.cf.compiler.python import PY
from taucmdr.cf.platforms import TauMagic, DARWIN, CRAY_CNL, IBM_BGL, IBM_BGP, IBM_BGQ, HOST_ARCH, HOST_OS
from taucmdr.cf.platforms import INTEL_KNL, INTEL_KNC


LOGGER = logger.get_logger(__name__)

REPOS = {None: ['http://tau.uoregon.edu/tau.tgz',
                'http://fs.paratools.com/tau-mirror/tau.tgz']}

NIGHTLY = 'http://fs.paratools.com/tau-nightly.tgz'

DATA_TOOLS = ['jumpshot',
              'paraprof',
              'perfdmf_configure',
              'perfdmf_createapp',
              'perfdmf_createexp',
              'perfdmfdb.py',
              'perfdmf_loadtrial',
              'perfexplorer',
              'perfexplorer_configure',
              'pprof',
              'slog2print',
              'tau2slog2',
              'taudb_configure',
              'taudb_install_cert',
              'taudb_keygen',
              'taudb_loadtrial',
              'tau_ebs2otf.pl',
              'tau_ebs_process.pl',
              'tau_merge',
              'tau_multimerge',
              'tau_treemerge.pl',
              'tau_treemerge.pl']

COMMANDS = {None:
            DATA_TOOLS +
            ['phaseconvert',
             'ppscript',
             'tau_analyze',
             'taucc',
             'tau_cc.sh',
             'tau_compiler.sh',
             'tau-config',
             'tau_convert',
             'taucxx',
             'tau_cxx.sh',
             'tauex',
             'tau_exec',
             'tau_f77.sh',
             'tauf90',
             'tau_f90.sh',
             'tau_gen_wrapper',
             'tau_header_replace.pl',
             'tauinc.pl',
             'tau_java',
             'tau_javamax.sh',
             'tau_macro.sh',
             'tau_pebil_rewrite',
             'tau_reduce',
             'tau_rewrite',
             'tau_selectfile',
             'tau_show_libs',
             'tau_throttle.sh',
             'tauupc',
             'tau_upc.sh',
             'tau_python',
             'tau_user_setup.sh']}

HEADERS = {None: ['Profile/Profiler.h', 'Profile/TAU.h']}

TAU_COMPILER_WRAPPERS = {CC: 'tau_cc.sh',
                         CXX: 'tau_cxx.sh',
                         FC: 'tau_f90.sh',
                         UPC: 'tau_upc.sh',
                         MPI_CC: 'tau_cc.sh',
                         MPI_CXX: 'tau_cxx.sh',
                         MPI_FC: 'tau_f90.sh',
                         SHMEM_CC: 'tau_cc.sh',
                         SHMEM_CXX: 'tau_cxx.sh',
                         SHMEM_FC: 'tau_f90.sh',
                         CUDA_CXX: 'tau_cxx.sh',
                         CUDA_FC: 'tau_ftn.sh',
                         CAF_FC: 'tau_caf.sh'}

TAU_MINIMAL_COMPILERS = [CC, CXX]

PROFILE_ANALYSIS_TOOLS = 'paraprof', 'pprof'

TRACE_ANALYSIS_TOOLS = 'jumpshot', 'vampir'

PROGRAM_LAUNCHERS = {'mpirun': ['-app', '--app', '-configfile'],
                     'mpiexec': ['-app', '--app', '-configfile'],
                     'mpiexec.hydra': ['-app', '--app', '-configfile'],
                     'mpiexec.mpd': ['-app', '--app', '-configfile'],
                     'orterun': ['-app', '--app', '-configfile'],
                     'mpiexec_mpt': [],
                     'ccc_mprun': [],
                     'mpirun_rsh': [],
                     'ibrun': [],
                     'aprun': [],
                     'qsub': [],
                     'srun': ['--multi-prog'],
                     'oshrun': [],
                     'cafrun': []}


class TauInstallation(Installation):
    """Encapsulates a TAU installation.

    TAU is an enormous, organic, complex piece of software so this class is
    unusually complex to consider all the corner cases.  This is where most
    of the systemization of TAU is actually implemented so it can get ugly.
    """

    def __init__(self, sources, target_arch, target_os, compilers,
                 # Minimal configuration support
                 minimal=False,
                 # TAU feature support
                 application_linkage='dynamic',
                 openmp_support=False,
                 pthreads_support=False,
                 tbb_support=False,
                 mpi_support=False,
                 mpi_libraries=None,
                 caf_support=False,
                 cuda_support=False,
                 cuda_prefix=None,
                 opencl_support=False,
                 opencl_prefix=None,
                 shmem_support=False,
                 shmem_libraries=None,
                 mpc_support=False,
                 max_threads=None,
                 uses_python=False,
                 # Instrumentation methods and options
                 source_inst="never",
                 compiler_inst="never",
                 keep_inst_files=False,
                 reuse_inst_files=False,
                 select_file=None,
                 # Measurement methods and options
                 baseline=False,
                 profile="tau",
                 trace="none",
                 sample=False,
                 metrics=None,
                 measure_io=False,
                 measure_mpi=False,
                 measure_openmp="ignore",
                 measure_opencl=False,
                 measure_cuda=False,
                 measure_level_zero=False,
                 measure_shmem=False,
                 measure_heap_usage=False,
                 measure_system_load=False,
                 measure_memory_alloc=False,
                 measure_comm_matrix=False,
                 measure_callsite=False,
                 callpath_depth=100,
                 throttle=True,
                 metadata_merge=True,
                 throttle_per_call=10,
                 throttle_num_calls=100000,
                 sample_resolution="line",
                 sampling_period=0,
                 track_memory_footprint=False,
                 update_nightly=False,
                 ptts=False,
                 ptts_post=False,
                 ptts_sample_flags=None,
                 ptts_restart=False,
                 ptts_start=None,
                 ptts_stop=None,
                 ptts_report_flags=None,
                 tags=None,
                 forced_makefile=None,
                 dyninst=False,
                 mpit=False,
                 unwinder='libunwind',
                 unwind_depth=0):
        """Initialize the TAU installation wrapper class.

        Args:
            sources (dict): Packages sources as strings indexed by package names as strings.  A source may be a
                            path to a directory where the software has already been installed, or a path to a source
                            archive file, or the special keywords 'download' or 'nightly'.
            target_arch (Architecture): Target architecture description.
            target_os (OperatingSystem): Target operating system description.
            compilers (InstalledCompilerSet): Compilers to use if software must be compiled.
            minimal (bool): If True then ignore all other arguments and configure with minimal features.
            application_linkage (str): Either "static" or "dynamic".
            openmp_support (bool): Enable or disable OpenMP support in TAU.
            pthreads_support (bool): Enable or disable pthreads support in TAU.
            tbb_support (bool): Enable or disable tbb support in TAU.
            mpi_support (bool): Enable or disable MPI support in TAU.
            mpi_libraries (list): MPI libraries to include when linking with TAU.
            cuda_support (bool): Enable or disable CUDA support in TAU.
            cuda_prefix (str): Path to CUDA toolkit installation.
            opencl_support (bool): Enable or disable OpenCL support in TAU.
            shmem_support (bool): Enable or disable SHMEM support in TAU.
            shmem_libraries (list): SHMEM libraries to include when linking with TAU.
            mpc_support (bool): Enable or disable MPC support in TAU.
            max_threads (int): Maximum number of threads in TAU.
            source_inst (str): Policy for source-based instrumentation, one of "automatic", "manual", or "never".
            compiler_inst (str): Policy for compiler-based instrumentation, one of "always", "fallback", or "never".
            keep_inst_files (bool): If True then do not remove instrumented source files after compilation.
            reuse_inst_files (bool): If True then reuse instrumented source files for compilation when available.
            select_file (str): Path to selective instrumentation file.
            baseline (bool): If True, only measure wallclock time via `tau_baseline`.
            profile (str): Format for profile files, one of "tau", "merged", "cubex", "sqlite", or "none".
            trace (str): Format for trace files, one of "slog2", "otf2", or "none".
            sample (bool): Enable or disable event-based sampling.
            metrics (list): Metrics to measure, e.g. ['TIME', 'PAPI_FP_INS']
            measure_io (bool): If True then measure time spent in POSIX I/O calls.
            measure_mpi (bool): If True then measure time spent in MPI calls.
            measure_openmp (str): String specifying OpenMP measurement method, one of "ignore", "ompt", or "opari".
            measure_cuda (bool): If True then measure time spent in CUDA calls.
            meaure_level_zero (bool): If True then use Intel oneAPI level 0 tool iterface
            measure_shmem (bool): If True then measure time spent in SHMEM calls.
            measure_heap_usage (bool): If True then measure memory usage.
            measure_system_load (bool): If True then measure the system load.
            measure_memory_alloc (bool): If True then record memory allocation and deallocation events.
            measure_comm_matrix (bool): If True then record the point-to-point communication matrix.
            measure_callsite (bool): If True then record event callsites.
            callpath_depth (int): Depth of callpath measurement.  0 to disable.
            throttle (bool): If True then throttle lightweight events.
            metadata_merge (bool): If True then merge metadata.
            update_nightly (bool): If True then download latest TAU nightly.
            ptts (bool): If True then enable PTTS support.
            ptts_post (bool): If True then skip application sampling and post-process existing PTTS sample files
            ptts_sample_flags (str): flags to pass to PTTS sample_ts command
            ptts_restart (bool): If true then enable restart support within PTTS, allowing application to continue
                                 running and be reinstrumented after stop
            ptts_start (str): address at which to start a PTTS sampling region
            ptts_stop (str): address at which to stop a PTTS sampling region
            ptts_report_flags (str): flags to pass to PTTS report_ts command
            throttle_per_call (int): Maximum microseconds per call of a lightweight event.
            throttle_num_calls (int): Minimum number of calls for a lightweight event.
            sampling_period (int): Sampling period in microseconds; set to 0 to use architecture specific defaults.
            track_memory_footprint (bool): If True then track memory footprint.
            mpit (bool): If True then enable MPI-T profiling interface.
            unwinder (str): Tool used to unwind code 
            forced_makefile (str): Path to external makefile if forcing TAU_MAKEFILE or None.
        """
        assert minimal in (True, False)
        assert application_linkage in ('static', 'dynamic')
        assert openmp_support in (True, False)
        assert pthreads_support in (True, False)
        assert tbb_support in (True, False)
        assert mpi_support in (True, False)
        assert isinstance(mpi_libraries, list) or mpi_libraries is None
        assert cuda_support in (True, False)
        assert isinstance(cuda_prefix, str) or cuda_prefix is None
        assert opencl_support in (True, False)
        assert isinstance(opencl_prefix, str) or opencl_prefix is None
        assert shmem_support in (True, False)
        assert isinstance(shmem_libraries, list) or shmem_libraries is None
        assert mpc_support in (True, False)
        assert isinstance(max_threads, int) or max_threads is None
        assert source_inst in ("automatic", "manual", "never")
        assert compiler_inst in ("always", "fallback", "never")
        assert keep_inst_files in (True, False)
        assert reuse_inst_files in (True, False)
        assert isinstance(select_file, str) or select_file is None
        assert baseline in (True, False)
        assert profile in ("tau", "merged", "cubex", "sqlite", "none")
        assert trace in ("slog2", "otf2", "none")
        assert sample in (True, False)
        assert isinstance(metrics, list) or metrics is None
        assert measure_io in (True, False)
        assert measure_mpi in (True, False)
        assert measure_openmp in ("ignore", "ompt", "opari")
        assert measure_opencl in (True, False)
        assert measure_cuda in (True, False)
        assert measure_level_zero in (True, False)
        assert measure_shmem in (True, False)
        assert measure_heap_usage in (True, False)
        assert measure_system_load in (True, False)
        assert measure_memory_alloc in (True, False)
        assert measure_comm_matrix in (True, False)
        assert measure_callsite in (True, False)
        assert uses_python in (True, False)
        assert isinstance(callpath_depth, int)
        assert throttle in (True, False)
        assert metadata_merge in (True, False)
        assert update_nightly in (True, False)
        assert ptts in (True, False)
        assert ptts_post in (True, False)
        assert ptts_restart in (True, False)
        assert isinstance(throttle_per_call, int)
        assert isinstance(throttle_num_calls, int)
        assert isinstance(sampling_period, int)
        assert track_memory_footprint in (True, False)
        assert isinstance(forced_makefile, str) or forced_makefile is None
        assert isinstance(unwinder, str)
        super().__init__('tau', 'TAU Performance System',
                                              sources, target_arch, target_os, compilers,
                                              REPOS, COMMANDS, None, None)
        self._tau_makefile = None
        self._install_tag = None
        self._all_sources = sources
        if self.src == 'nightly':
            self.src = NIGHTLY
        self.tau_magic = TauMagic.find((self.target_arch, self.target_os))
        # TAU puts installation files (bin, lib, etc.) in a magically named subfolder
        self._bin_subdir = os.path.join(self.tau_magic.name, 'bin')
        self._lib_subdir = os.path.join(self.tau_magic.name, 'lib')
        self.verbose = (logger.LOG_LEVEL == 'DEBUG')
        self.minimal = minimal
        self.application_linkage = application_linkage
        self.openmp_support = openmp_support
        self.opencl_support = opencl_support
        self.opencl_prefix = opencl_prefix
        self.pthreads_support = pthreads_support
        self.tbb_support = tbb_support
        self.mpi_support = mpi_support
        self.mpi_libraries = mpi_libraries if mpi_libraries is not None else []
        self.caf_support = caf_support
        self.cuda_support = cuda_support
        self.cuda_prefix = cuda_prefix
        self.shmem_support = shmem_support
        self.shmem_libraries = shmem_libraries if shmem_libraries is not None else []
        self.mpc_support = mpc_support
        self.max_threads = max_threads
        self.uses_python = uses_python
        self.source_inst = source_inst
        self.compiler_inst = compiler_inst
        self.keep_inst_files = keep_inst_files
        self.reuse_inst_files = reuse_inst_files
        self.select_file = select_file
        self.baseline = baseline
        self.profile = profile
        self.trace = trace
        self.sample = sample
        self.metrics = ['TIME'] if metrics is None else metrics
        self.measure_io = measure_io
        self.measure_mpi = measure_mpi
        self.measure_openmp = measure_openmp
        self.measure_opencl = measure_opencl
        self.measure_cuda = measure_cuda
        self.measure_level_zero = measure_level_zero
        self.measure_shmem = measure_shmem
        self.measure_heap_usage = measure_heap_usage
        self.measure_system_load = measure_system_load
        self.measure_memory_alloc = measure_memory_alloc
        self.measure_comm_matrix = measure_comm_matrix
        self.measure_callsite = measure_callsite
        self.callpath_depth = callpath_depth
        self.throttle = throttle
        self.metadata_merge = metadata_merge
        self.update_nightly = update_nightly
        self.ptts = ptts
        self.ptts_post = ptts_post
        self.ptts_sample_flags = ptts_sample_flags
        self.ptts_restart = ptts_restart
        self.ptts_start = ptts_start
        self.mpit = mpit
        self.ptts_stop = ptts_stop
        self.ptts_report_flags = ptts_report_flags
        self.throttle_per_call = throttle_per_call
        self.throttle_num_calls = throttle_num_calls
        self.sample_resolution = sample_resolution
        self.sampling_period = sampling_period
        self.track_memory_footprint = track_memory_footprint
        self.tags = tags
        self.forced_makefile = forced_makefile
        self.unwinder = unwinder
        self.dyninst = dyninst
        self.unwind_depth = unwind_depth
        self.uses_pdt = not minimal and (self.source_inst == 'automatic' or self.shmem_support)
        self.uses_binutils = not minimal and (self.target_os is not DARWIN) and 'binutils' in sources
        self.uses_libunwind = not minimal and (self.target_os is not DARWIN) and 'libunwind' in sources and self.unwinder == 'libunwind'
        self.uses_libelf = not minimal and (self.target_os is not DARWIN) and 'libelf' in sources
        self.uses_libdwarf = not minimal and (self.target_os is not DARWIN) and 'libdwarf' in sources and self.uses_libelf 
        self.uses_papi = not minimal and bool(len([met for met in self.metrics if 'PAPI' in met]))
        self.uses_scorep = not minimal and (self.profile == 'cubex')
        self.uses_ompt = not minimal and (self.measure_openmp == 'ompt')
        self.uses_ompt_tr4 = self.uses_ompt and sources['ompt'] == 'download-tr4'
        self.uses_ompt_tr6 = self.uses_ompt and sources['ompt'] == 'download-tr6'
        self.uses_opari = not minimal and (self.measure_openmp == 'opari')
        self.uses_libotf2 = not minimal and (self.trace == 'otf2')
        self.uses_sqlite3 = not minimal and (self.profile == 'sqlite')
        self.uses_cuda = not minimal and (self.cuda_prefix and (self.cuda_support or self.opencl_support))
        self.uses_level_zero = not minimal and self.measure_level_zero and 'level_zero' in sources
        if 'TIME' not in self.metrics[0]:
            # TAU assumes the first metric is always some kind of wallclock timer
            # so move the first wallclock metric to the front of the list
            for i, metric in enumerate(self.metrics):
                if 'TIME' in metric and 'TIME' not in self.metrics[0]:
                    self.metrics.insert(0, self.metrics.pop(i))
                    break
            else:
                self.metrics.insert(0, 'TIME')
        # Split comma separated metrics
        mets = []
        for met in self.metrics:
            mets.extend(met.split(','))
        self.metrics = mets
<<<<<<< HEAD
        uses = lambda pkg: sources[pkg] if forced_makefile else getattr(self, 'uses_'+pkg)
        for pkg in 'binutils', 'libunwind', 'libelf', 'libdwarf', 'papi', 'pdt', 'ompt', 'libotf2', 'sqlite3', 'level_zero':
=======
        uses = lambda pkg: sources.get(pkg, False) if forced_makefile else getattr(self, 'uses_'+pkg)
        for pkg in 'binutils', 'libunwind', 'libelf', 'libdwarf', 'papi', 'pdt', 'ompt', 'libotf2', 'sqlite3':
>>>>>>> 295deeb5
            if uses(pkg):
                self.add_dependency(pkg, sources)
        if uses('scorep'):
            self.add_dependency('scorep', sources, mpi_support, shmem_support,
                                uses('binutils'), uses('libunwind'), uses('papi'), uses('pdt'))
        self.check_env_compat()

    @classmethod
    def get_minimal(cls):
        """Creates a minimal TAU configuration for working with legacy data analysis tools.

        Returns:
            TauInstallation: Object handle for the TAU installation.
        """
        sources = {'tau': 'download'}
        target_arch = HOST_ARCH
        target_os = HOST_OS
        target_family = APPLE_LLVM if HOST_OS is DARWIN else GNU
        try:
            target_compilers = target_family.installation()
        except ConfigurationError as err:
            raise SoftwarePackageError("%s compilers (required to build TAU) could not be found." % target_family) from err
        for role in TAU_MINIMAL_COMPILERS:
            if role not in target_compilers:
                raise SoftwarePackageError("A %s compiler (required to build TAU) could not be found." % role.language)
        compilers = InstalledCompilerSet('minimal', Host_CC=target_compilers[CC], Host_CXX=target_compilers[CXX])
        inst = cls(sources, target_arch, target_os, compilers, minimal=True)
        return inst

    @classmethod
    def check_env_compat(cls):
        """Checks the current shell environment for incompatible libraries or modules.

        Other instrumentation packages like Darshan can conflict with TAU.  This routine
        checks that no conflicting packages are active in the current environment.

        Raises:
            ConfigurationError: TAU cannot be used in the current environment.
        """
        if 'DARSHAN_PRELOAD' in os.environ or 'darshan' in os.environ.get('LOADEDMODULES', '').lower():
            raise ConfigurationError("TAU cannot be used with darshan. ",
                                     "Unload the darshan module and try again.")
        if os.environ.get('PE_ENV', '').lower() == 'cray':
            raise ConfigurationError("TAU Commander cannot be used with Cray compilers. ",
                                     "Replace PrgEnv-cray with PrgEnv-intel, PrgEnv-gnu, or PrgEnv-pgi and try again.")

    def uid_items(self):
        uid_parts = [self.target_arch.name, self.target_os.name]
        # TAU changes if any compiler changes.
        uid_parts.extend(sorted(comp.uid for comp in self.compilers.values()))
        # TAU changes if any dependencies change.
        for pkg in 'binutils', 'libunwind', 'libelf', 'libdwarf', 'papi', 'pdt', 'ompt', 'libotf2', 'scorep', 'sqlite3', 'level_zero':
            if getattr(self, 'uses_'+pkg):
                uid_parts.append(self.dependencies[pkg].uid)
        # TAU changes if any of its hard-coded limits change
        uid_parts.extend([str(self._get_max_threads()), str(self._get_max_metrics())])
        if self.uses_python:
            python_version = self.get_python_version(self.compilers[PY].absolute_path)
            uid_parts.extend([self.compilers[PY].absolute_path, python_version])
        return uid_parts

    def _get_max_threads(self):
        if self.max_threads:
            return self.max_threads
        if (self.pthreads_support or self.openmp_support or self.tbb_support or self.mpc_support):
            if self.target_arch in (INTEL_KNC, INTEL_KNL):
                nprocs = 72 # Assume minimum 1 rank per quadrant w/ 4HTs
                return nprocs
            nprocs = multiprocessing.cpu_count()
            # Assume 2 HTs/core
            return max(64, 2*nprocs)
        return 25 # This is currently TAU's default.

    def _get_max_metrics(self):
        return len(self.metrics)

    def _get_install_tag(self):
        # Use `self.uid` as a TAU tag and the source package top-level directory as the installation tag
        # so multiple TAU installations share the large common files.
        if self._install_tag is None:
            source_archive = self.acquire_source()
            self._install_tag = util.archive_toplevel(source_archive)
            # If tau nightly, add current date to tag
            if self.src == NIGHTLY:
                nightlies = glob.glob(os.path.join(os.path.dirname(source_archive), 'tau-nightly-*.tgz'))
                nightlies_downloaded = True if nightlies else False
                if self.update_nightly or not nightlies_downloaded:
                    current_date = datetime.datetime.now().strftime('-%Y-%m-%d')
                    self._install_tag = self._install_tag + current_date
                    # Move to new tgz file
                    new_archive_name = os.path.join(
                        os.path.dirname(source_archive), 'tau-nightly' + current_date + '.tgz'
                    )
                    os.rename(source_archive, new_archive_name)
                    self.src = new_archive_name
                else:
                    last_nightly = sorted(nightlies)[-1]
                    nightly_date = os.path.basename(last_nightly)[11:22]
                    self._install_tag = self._install_tag + nightly_date
                    self.src = last_nightly
        return self._install_tag

    def _verify_tau_libs(self, tau_makefile):
        makefile_tags = os.path.basename(tau_makefile).replace("Makefile.tau", "")
        static_lib = "libtau%s.*" % makefile_tags
        shared_lib = "libTAUsh%s.*" % makefile_tags
        for pattern in static_lib, shared_lib:
            if glob.glob(os.path.join(self.lib_path, pattern)):
                break
        else:
            raise SoftwarePackageError("TAU libraries for makefile '%s' not found" % tau_makefile)

    def _verify_dependency_paths(self, tau_makefile):
        LOGGER.debug("Checking dependency paths in '%s'", tau_makefile)
        with open(tau_makefile) as fin:
            for line in fin:
                if line.startswith('#'):
                    continue
                if 'BFDINCLUDE=' in line:
                    if self.uses_binutils:
                        binutils = self.dependencies['binutils']
                        bfd_inc = shlex.split(line.split('=')[1])[0].strip('-I')
                        if not os.path.isdir(bfd_inc):
                            raise SoftwarePackageError("BFDINCLUDE in '%s' is not a directory" % tau_makefile)
                        if binutils.include_path != bfd_inc:
                            LOGGER.debug("BFDINCLUDE='%s' != '%s'", bfd_inc, binutils.include_path)
                            raise SoftwarePackageError("BFDINCLUDE in '%s' is not '%s'" %
                                                       (tau_makefile, binutils.include_path))
                elif 'UNWIND_INC=' in line:
                    if self.uses_libunwind:
                        libunwind = self.dependencies['libunwind']
                        libunwind_inc = line.split('=')[1].strip().strip("-I")
                        if not os.path.isdir(libunwind_inc):
                            raise SoftwarePackageError("UNWIND_INC in '%s' is not a directory" % tau_makefile)
                        if libunwind.include_path != libunwind_inc:
                            LOGGER.debug("UNWIND_INC='%s' != '%s'", libunwind_inc, libunwind.include_path)
                            raise SoftwarePackageError("UNWIND_INC in '%s' is not '%s'" %
                                                       (tau_makefile, libunwind.include_path))

                elif 'PAPIDIR=' in line:
                    if self.uses_papi:
                        papi = self.dependencies['papi']
                        papi_dir = line.split('=')[1].strip()
                        if not os.path.isdir(papi_dir):
                            raise SoftwarePackageError("PAPI_DIR in '%s' is not a directory" % tau_makefile)
                        if papi.install_prefix != papi_dir:
                            LOGGER.debug("PAPI_DIR='%s' != '%s'", papi_dir, papi.install_prefix)
                            raise SoftwarePackageError("PAPI_DIR in '%s' is not '%s'" %
                                                       (tau_makefile, papi.install_prefix))
                elif 'SCOREPDIR=' in line:
                    if self.uses_scorep:
                        scorep = self.dependencies['scorep']
                        scorep_dir = line.split('=')[1].strip()
                        if not os.path.isdir(scorep_dir):
                            raise SoftwarePackageError("SCOREPDIR in '%s' is not a directory" % tau_makefile)
                        if scorep.install_prefix != scorep_dir:
                            LOGGER.debug("SCOREPDIR='%s' != '%s'", scorep_dir, scorep.install_prefix)
                            raise SoftwarePackageError("SCOREPDIR in '%s' is not '%s'" %
                                                       (tau_makefile, scorep.install_prefix))
                elif 'OTFINC=' in line:
                    if self.uses_libotf2:
                        libotf2 = self.dependencies['libotf2']
                        libotf2_dir = line.split('=')[1].strip().strip("-I")
                        if not os.path.isdir(libotf2_dir):
                            raise SoftwarePackageError("OTFINC in '%s' is not a directory" % tau_makefile)
                        if libotf2.include_path != libotf2_dir:
                            LOGGER.debug("OTFINC='%s' != '%s'", libotf2_dir, libotf2.include_path)
                            raise SoftwarePackageError("OTFINC in '%s' is not '%s'" %
                                                       (tau_makefile, libotf2.include_path))
                elif 'SQLITE3DIR=' in line:
                    if self.uses_sqlite3:
                        sqlite3 = self.dependencies['sqlite3']
                        sqlite3_dir = line.split('=')[1].strip()
                        if not os.path.isdir(sqlite3_dir):
                            raise SoftwarePackageError("SQLITE3DIR in '%s' is not a directory" % tau_makefile)
                        if sqlite3.install_prefix != sqlite3_dir:
                            LOGGER.debug("SQLITE3DIR='%s' != '%s'", sqlite3_dir, sqlite3.install_prefix)
                            raise SoftwarePackageError("SQLITE3DIR in '%s' is not '%s'" %
                                                       (tau_makefile, sqlite3.install_prefix))

                elif 'DWARFINC=' in line:
                    if self.uses_libdwarf:
                        libdwarf = self.dependencies['libdwarf']
                        libdwarf_dir = line.split('=')[1].strip().strip("-I")
                        if not os.path.isdir(libdwarf_dir):
                            raise SoftwarePackageError("DWARFINC in '%s' is not a directory" % tau_makefile)
                        if libdwarf.include_path != libdwarf_dir:
                            LOGGER.debug("DWARFINC='%s' != '%s'", libdwarf_dir, libdwarf.include_path)
                            raise SoftwarePackageError("DWARFINC in '%s' is not '%s'" %
                                                       (tau_makefile, libdwarf.include_path))

                elif 'TAU_L0_LIB_DIR=' in line:
                    if self.uses_level_zero:
                        level_zero = self.dependencies['level_zero']
                        level_zero_dir = line.split('=')[1].strip().strip("-I")
                        if not os.path.isdir(level_zero_dir):
                            raise SoftwarePackageError("DWARFINC in '%s' is not a directory" % tau_makefile)
                        if level_zero.lib_path != level_zero_dir:
                            LOGGER.debug("TAU_L0_LIB_DIR='%s' != '%s'", level_zero_dir, level_zero.lib_path)
                            raise SoftwarePackageError("TAU_L0_LIB_DIR in '%s' is not '%s'" %
                                                       (tau_makefile, level_zero.lib_path))


    @staticmethod
    def get_shared_dir(tau_makefile):
        """Get the shared library directory that corresponds to a given TAU Makefile

        Args:
            tau_makefile (str): path to a TAU Makefile

        Returns:
            str: the path to a TAU shared library directory containing the shared libraries that
            would be used by the TAU configuration represented by the Makefile.
        """
        return 'shared'.join(tau_makefile.rsplit('Makefile.tau', 1))


    def _verify_iowrapper(self, tau_makefile):
        # Replace right-most occurrence of 'Makefile.tau' with 'shared'
        tagged_shared_dir = self.get_shared_dir(tau_makefile)
        for shared_dir in tagged_shared_dir, 'shared':
            iowrap_libs = glob.glob(os.path.join(shared_dir, 'libTAU-iowrap*'))
            if iowrap_libs:
                break
        else:
            raise SoftwarePackageError("TAU I/O wrapper libraries not found in '%s'" % shared_dir)
        LOGGER.debug("Found iowrap shared libraries: %s", iowrap_libs)
        io_wrapper_dir = os.path.join(self.lib_path, 'wrappers', 'io_wrapper')
        iowrap_link_options = os.path.join(io_wrapper_dir, 'link_options.tau')
        if not os.path.exists(iowrap_link_options):
            raise SoftwarePackageError("TAU I/O wrapper link options not found in '%s'" % io_wrapper_dir)
        LOGGER.debug("Found iowrap link options: %s", iowrap_link_options)

    def verify(self):
        super().verify()
        if not self.minimal:
            if self.uses_papi and (HOST_ARCH == self.target_arch and HOST_OS == self.target_os):
                try:
                    self.dependencies['papi'].check_metrics(self.metrics)
                except ConfigurationError as err:
                    LOGGER.warning(err)
            tau_makefile = self.get_makefile()
            self._verify_tau_libs(tau_makefile)
            if not self.unmanaged:
                self._verify_dependency_paths(tau_makefile)
            if self.measure_io:
                self._verify_iowrapper(tau_makefile)
        LOGGER.debug("TAU installation at '%s' is valid", self.install_prefix)

    def _select_flags(self, header, libglobs, user_libraries, wrap_cc, wrap_cxx, wrap_fc):
        def unique(seq):
            seen = set()
            return [x for x in seq if not (x in seen or seen.add(x))]
        selected_inc, selected_lib, selected_library = None, None, None
        include_path = unique(wrap_cc.include_path + wrap_cxx.include_path + wrap_fc.include_path)
        if include_path:
            # Unfortunately, TAU's configure script can only accept one path on -mpiinc
            # and it expects the compiler's include path argument (e.g. "-I") to be omitted
            for path in include_path:
                if os.path.exists(os.path.join(path, header)):
                    selected_inc = path
                    break
            else:
                if self.tau_magic.operating_system is CRAY_CNL:
                    hints = ("Check that the 'cray-shmem' module is loaded",)
                else:
                    hints = tuple()
                raise ConfigurationError("%s not found on include path: %s" %
                                         (header, os.pathsep.join(include_path)),
                                         *hints)
        library_path = unique(wrap_cc.library_path + wrap_cxx.library_path + wrap_fc.library_path)
        if library_path:
            selected_lib = None
            for libglob in libglobs:
                # Unfortunately, TAU's configure script can only accept one path on -mpilib
                # and it expects the compiler's include path argument (e.g. "-L") to be omitted
                for path in library_path:
                    if glob.glob(os.path.join(path, libglob)):
                        selected_lib = path
                        break
            if not selected_lib:
                raise ConfigurationError("No files matched '%s' on library path: %s" %
                                         (libglobs, os.pathsep.join(library_path)))
        # Don't add autodetected Fortran or C++ libraries; C is probably OK
        libraries = unique(user_libraries + wrap_cc.libraries + wrap_cxx.libraries + wrap_fc.libraries)
        if libraries:
            # TAU's configure script accepts multiple libraries but only if they're separated by a '#' symbol
            # and the compiler's library linking flag (e.g. '-l') must be included
            link_library_flag = wrap_cc.info.family.link_library_flags[0]
            parts = [link_library_flag+lib for lib in libraries]
            # Also jam missing library path's onto this option
            library_path_flag = wrap_cc.info.family.library_path_flags[0]
            parts = [library_path_flag+path for path in library_path if path != selected_lib] + parts
            selected_library = '#'.join(parts)

        return selected_inc, selected_lib, selected_library

    def configure(self):
        """Configures TAU

        Executes TAU's configuration script with appropriate arguments to support the specified configuration.

        Raises:
            SoftwareConfigurationError: TAU's configure script failed.
        """
        binutils = self.dependencies.get('binutils')
        libunwind = self.dependencies.get('libunwind')
        libdwarf = self.dependencies.get('libdwarf')
        libelf = self.dependencies.get('libelf')
        papi = self.dependencies.get('papi')
        pdt = self.dependencies.get('pdt')
        scorep = self.dependencies.get('scorep')
        ompt = self.dependencies.get('ompt')
        libotf2 = self.dependencies.get('libotf2')
        sqlite3 = self.dependencies.get('sqlite3')
        level_zero = self.dependencies.get('level_zero')

        if self.minimal:
            LOGGER.info("Configuring minimal TAU...")
            cmd = [flag for flag in
                   ['./configure',
                    '-tag=%s' % self.uid,
                    '-arch=%s' % self.tau_magic.name,
                    '-bfd=%s' % binutils.install_prefix if binutils else None,
                    '-unwinder=%s' % self.unwinder,
                    '-unwind=%s' % libunwind.install_prefix if self.unwinder == 'libunwind' and libunwind else None,
                   ] if flag]
            if util.create_subprocess(cmd, cwd=self._src_prefix, stdout=False, show_progress=True):
                raise SoftwarePackageError('TAU configure failed')
            return

        # TAU's configure script can't cope with compiler absolute paths or compiler names that
        # don't exactly match what it expects.  Use `info.command` instead of `command` to work
        # around these problems e.g. 'gcc-4.9' becomes 'gcc'.
        # Also, TAU's configure script does a really bad job detecting wrapped compiler commands
        # so we unwrap the wrapper here before invoking configure.
        cc_command = self.compilers[CC].unwrap().info.command
        cxx_command = self.compilers[CXX].unwrap().info.command
        fc_comp = self.compilers[FC].unwrap() if FC in self.compilers else None
        # TAU's configure script can't detect Fortran compiler from the compiler
        # command so translate Fortran compiler command into TAU's magic words
        fortran_magic = None
        if fc_comp:
            fc_family = fc_comp.info.family
            fc_magic_map = {host_compilers.GNU: 'gfortran',
                            host_compilers.INTEL: 'intel',
                            host_compilers.PGI: 'pgi',
                            host_compilers.CRAY: 'cray',
                            host_compilers.IBM: 'ibm',
                            host_compilers.ARM: 'armflang',
                            host_compilers.IBM_BG: 'ibm'}
            try:
                fortran_magic = fc_magic_map[fc_family]
                if self.caf_support:
                    fortran_magic = self.compilers[CAF_FC].info.command
            except KeyError as err:
                LOGGER.warning("Can't determine TAU magic word for %s %s", fc_comp.info.short_descr, fc_comp)
                raise InternalError("Unknown compiler family for Fortran: '%s'" % fc_family) from err

        # Set up MPI paths and libraries
        mpiinc, mpilib, mpilibrary = None, None, None
        if self.mpi_support:
            mpiinc, mpilib, mpilibrary = \
                self._select_flags('mpi.h', ('libmpi*',),
                                   self.mpi_libraries,
                                   self.compilers[MPI_CC],
                                   self.compilers[MPI_CXX],
                                   self.compilers[MPI_FC])

        # Set up SHMEM paths and libraries
        shmeminc, shmemlib, shmemlibrary = None, None, None
        if self.shmem_support:
            shmeminc, shmemlib, shmemlibrary = \
                self._select_flags('shmem.h', ('lib*shmem*', 'lib*sma*'),
                                   self.shmem_libraries,
                                   self.compilers[SHMEM_CC],
                                   self.compilers[SHMEM_CXX],
                                   self.compilers[SHMEM_FC])

        if self.uses_python:
            # build TAU with --pythoninc and --pythonlib options using python-interpreter from target
            python_path = self.compilers[PY].absolute_path
            _pythonlib = get_command_output(
                [python_path, '-c', 'import sysconfig; print(sysconfig.get_path("stdlib"))'])
            dylib_suffix = 'dylib' if platform.system() == 'Darwin' else 'so'
            for g in glob.iglob(os.path.join(_pythonlib, '**/libpython*.'+dylib_suffix+'*'), recursive=True):
                pythonlib = os.path.dirname(g)
                break
            else:  # Try searching in the parent directory of stdlib
                for g in glob.iglob(
                    os.path.join(os.path.dirname(_pythonlib), '**/libpython*.'+dylib_suffix+'*'),
                    recursive=True
                ):
                    pythonlib = os.path.dirname(g)
                    break
                else:
                    raise ConfigurationError(
                        f"Unable to find libpython in {_pythonlib} for {python_path}")
            pythoninc = get_command_output(
                [python_path, '-c', 'import sysconfig; print(sysconfig.get_config_var("INCLUDEPY"))'])

        flags = [flag for flag in
                 ['-tag=%s' % self.uid,
                  '-arch=%s' % self.tau_magic.name,
                  '-cc=%s' % cc_command,
                  '-c++=%s' % cxx_command,
                  '-fortran=%s' % fortran_magic if fortran_magic else None,
                  '-bfd=%s' % binutils.install_prefix if binutils else None,
                  '-papi=%s' % papi.install_prefix if papi else None,
                  '-unwinder=%s' % self.unwinder,
                  '-unwind=%s' % libunwind.install_prefix if self.unwinder == 'libunwind' and libunwind else None,
                  '-dwarf=%s' % libdwarf.install_prefix if libdwarf else None,
                  '-elf=%s' % libelf.install_prefix if libdwarf else None,
                  '-scorep=%s' % scorep.install_prefix if scorep else None,
                  '-tbb' if self.tbb_support else None,
                  '-mpi' if self.mpi_support else None,
                  '-mpiinc=%s' % mpiinc if mpiinc else None,
                  '-mpilib=%s' % mpilib if mpilib else None,
                  '-mpilibrary=%s' % mpilibrary if mpilibrary else None,
                  '-cuda=%s' % self.cuda_prefix if self.uses_cuda else None,
                  '-opencl=%s' % self.opencl_prefix if self.opencl_prefix else None,
                  '-shmem' if self.shmem_support else None,
                  '-shmeminc=%s' % shmeminc if shmeminc else None,
                  '-shmemlib=%s' % shmemlib if shmemlib else None,
                  '-shmemlibrary=%s' % shmemlibrary if shmemlibrary else None,
                  '-pythoninc=%s' % pythoninc if self.uses_python else None,
                  '-pythonlib=%s' % pythonlib if self.uses_python else None,
                  '-otf=%s' % libotf2.install_prefix if libotf2 else None,
                  '-sqlite3=%s' % sqlite3.install_prefix if sqlite3 else None,
                  '-level_zero=%s' %level_zero.install_prefix if level_zero else None,
                  ] if flag]
        if pdt:
            flags.append('-pdt=%s' % pdt.install_prefix)
            flags.append('-pdt_c++=%s' % pdt.compilers[CXX].unwrap().info.command)
        if self.pthreads_support:
            flags.append('-pthread')
        elif self.openmp_support:
            if self.measure_openmp == 'ignore':
                # Configure with -pthread to support multi-threading without instrumenting OpenMP directives
                flags.append('-pthread')
            else:
                flags.append('-openmp')
                if self.measure_openmp == 'ompt':
                    if ompt:
                        comp_version = self.compilers[CC].version
                        if (
                                comp_version is not None and
                                self.compilers[CC].info.family.name == 'Intel' and comp_version[0] >= 19
                        ):
                            flags.append('-ompt-v5')
                        else:
                            flags.append('-ompt=%s' % ompt.install_prefix)
                    if self.uses_ompt_tr4:
                        flags.append('-ompt-tr4')
                    elif self.uses_ompt_tr6:
                        flags.append('-ompt-tr6')
                elif self.measure_openmp == 'opari':
                    flags.append('-opari')
                else:
                    raise InternalError("Invalid value for measure_openmp: %s" % self.measure_openmp)
        if self.measure_io:
            flags.append('-iowrapper')
        if self.dyninst:
            flags.append('-dyninst=download')
        if self.uses_python:
            flags.append('-python')
        if self.mpit:
            flags.append('-mpit')
        if self.measure_level_zero and not level_zero:
            flags.append('-level_zero')

        # Use -useropt for hacks and workarounds.
        useropts = ['-O2', '-g']
        # Work around TAU's silly hard-coded limits.
        useropts.extend(['-DTAU_MAX_THREADS=%d' % self._get_max_threads(),
                         '-DTAU_MAX_METRICS=%d' % self._get_max_metrics(),
                         '-DTAU_MAX_COUNTERS=%d' % self._get_max_metrics()])
        # -useropt flag uses '#' as an argument separator
        flags.append('-useropt=' + '#'.join(useropts))

        cmd = ['./configure'] + flags
        LOGGER.info("Configuring TAU...")
        if util.create_subprocess(cmd, cwd=self._src_prefix, stdout=False, show_progress=True):
            raise SoftwarePackageError('TAU configure failed')

    def make_install_minimal(self):
        cmd = ['make'] + parallel_make_flags()
        LOGGER.info('Compiling trace input library...')
        util.create_subprocess(
            cmd, cwd=os.path.join(self._src_prefix, 'src/TraceInput'), stdout=False, show_progress=True
        )

        cmd = ['make', '-k', 'install'] + parallel_make_flags()
        LOGGER.info('Compiling TAU utilities...')
        # Nonzero return value is ignored since a full make would be required for all utilities to build.
        # Just cross your fingers and hope that the utilities you need are compiled.
        # If they don't build then package verification will fail so no harm done.
        util.create_subprocess(cmd, cwd=os.path.join(self._src_prefix, 'utils'), stdout=False, show_progress=True)

    def make_install(self):
        """Installs TAU to ``self.install_prefix``.

        Executes 'make install' to build and install TAU.

        Raises:
            SoftwarePackageError: 'make install' failed.
        """
        cmd = ['make', 'install'] + parallel_make_flags()
        LOGGER.info('Compiling TAU...')
        if util.create_subprocess(cmd, cwd=self._src_prefix, stdout=False, show_progress=True):
            raise SoftwarePackageError('TAU compilation/installation failed')

    def install(self, force_reinstall=False):
        """Installs TAU.

        Configures, compiles, and installs TAU with all necessary makefiles and libraries.

        Args:
            force_reinstall (bool): Set to True to force reinstall even if TAU is already installed and working.

        Raises:
            SoftwarePackageError: TAU failed installation or did not pass verification after it was installed.
        """
        self.check_env_compat()
        if self.forced_makefile:
            forced_install_prefix = os.path.abspath(os.path.join(os.path.dirname(self.forced_makefile), '..', '..'))
            self._set_install_prefix(forced_install_prefix)
            LOGGER.warning("TAU makefile was forced! Not verifying TAU installation")
            return
        unmanaged_hints = ["Allow TAU Commander to manage your TAU configurations",
                           "Check for earlier error or warning messages",
                           "Ask your system administrator to build any missing TAU configurations mentioned above"]
        if self.unmanaged or not force_reinstall:
            try:
                return self.verify()
            except SoftwarePackageError as err:
                if self.unmanaged:
                    raise SoftwarePackageError("%s source package is unavailable and the installation at '%s' "
                                               "is invalid:\n\n    %s" % (self.title, self.install_prefix, err),
                                               *unmanaged_hints) from err
                if not force_reinstall:
                    LOGGER.info("TAU must be reconfigured: %s", err)
        if self.unmanaged and not util.path_accessible(self.src, 'w'):
            raise SoftwarePackageError("Unable to configure TAU: '%s' is not writable." % self.install_prefix,
                                       *unmanaged_hints)
        # Check dependencies after verifying TAU instead of before in case
        # we're using an unmanaged TAU or forced makefile.
        for pkg in self.dependencies.values():
            pkg.install(force_reinstall)
        LOGGER.info("Installing %s at '%s'", self.title, self.install_prefix)
        with new_os_environ(), util.umask(0o02):
            try:
                # Keep reconfiguring the same source because that's how TAU works
                if not (self.include_path and os.path.isdir(self.include_path)):
                    LOGGER.info(f'Installing {self.title} to:\n    {self.install_prefix}')
                    try:
                        shutil.move(self._prepare_src(), self.install_prefix)
                    except Exception as err:
                        LOGGER.debug("Exception thrown by shutil.move, attempting to continue.")
                        # On some docker fuse mounted file systems shutil.move was failing with symlinks
                        # after upgrading from Python 2.7 to 3.x. The failure appears to be in calls to copystat
                        # within copytree. Despite this the files appear to copy correctly
                        if not all([os.path.exists(path[1]) for path in err.args[0]]):
                            LOGGER.info("Unrecoverable exception: %s", err)
                            raise
                        LOGGER.debug("All files appear to exist, continuing.")
                self._src_prefix = self.install_prefix
                self.installation_sequence()
                self.set_group()
            except SoftwarePackageError as err:
                if not util.path_accessible(self.install_prefix, 'w'):
                    err.value += ": the TAU installation at '%s' is not writable" % self.install_prefix
                    err.hints = ["Grant write permission on '%s'" % self.install_prefix] + unmanaged_hints + err.hints
                    parent_prefix = os.path.dirname(self.install_prefix)
                    if util.path_accessible(parent_prefix, 'w'):
                        err.value += " (but the parent directory is)"
                raise err
            except Exception as err:
                LOGGER.info("%s installation failed: %s", self.title, err)
                raise
        # Verify the new installation
        LOGGER.info("Verifying %s installation...", self.title)
        return self.verify()

    def installation_sequence(self):
        self.configure()
        if self.minimal:
            self.make_install_minimal()
        else:
            self.make_install()
        # Rebuild makefile cache on next call to get_makefile()
        # since a new, possibly better makefile is now available
        self._tau_makefile = None

    def _compiler_tags(self):
        return {host_compilers.INTEL: 'intel' if self.tau_magic.operating_system is CRAY_CNL else 'icpc',
                host_compilers.PGI: 'pgi'}

    def get_tags(self):
        """Get tags for this TAU installation.

        Each TAU configuration (makefile, library, Python bindings, etc.) is identified by its tags.
        Tags can appear in the makefile name in any order so the order of the tags returned by this
        function will likely not match the order they appear in the makefile name or tau_exec command line.

        Returns:
            set: Makefile tags, e.g. set('papi', 'pdt', 'icpc')
        """
        tags = set()
        tags.add(self.uid)
        cxx_compiler = self.compilers[CXX].unwrap()
        try:
            tags.add(self._compiler_tags()[cxx_compiler.info.family])
        except KeyError:
            pass
        if self.uses_pdt:
            tags.add('pdt')
        if self.uses_papi:
            tags.add('papi')
        if self.uses_scorep:
            tags.add('scorep')
        if self.pthreads_support:
            tags.add('pthread')
        elif self.openmp_support:
            if self.measure_openmp == 'ignore':
                tags.add('pthread')
            else:
                tags.add('openmp')
                if self.measure_openmp == 'ompt':
                    tags.add('ompt')
                    if self.uses_ompt_tr6:
                        tags.add('tr6')
                    elif self.uses_ompt_tr4:
                        tags.add('tr4')
                    else:
                        tags.add('v5')
                elif self.measure_openmp == 'opari':
                    tags.add('opari')
                else:
                    raise InternalError("Invalid value for measure_openmp: '%s'" % self.measure_openmp)
        if self.tbb_support:
            tags.add('tbb')
        if self.mpi_support:
            tags.add('mpi')
        if self.cuda_support or self.opencl_support:
            tags.add('cupti')
        if self.shmem_support:
            tags.add('shmem')
        if self.mpc_support:
            tags.add('mpc')
        if self.uses_python:
            tags.add('python')
        if self.mpit:
            tags.add('mpit')
        if self.measure_level_zero:
            tags.add('level_zero')
        if self.tags:
            for tag in self.tags:
                tags.add(tag)
        LOGGER.debug("TAU tags: %s", tags)
        return tags

    def _incompatible_tags(self):
        """Returns a set of makefile tags incompatible with the specified config."""
        tags = set()
        cxx_compiler = self.compilers[CXX].unwrap()
        # On Cray, TAU ignores compiler command line arguments and tags makefiles
        # according to what is specified in $PE_ENV, so the minimal configuration
        # could have any compiler tag and still be compatible.
        # On non-Cray systems, exclude tags from incompatible compilers.
        compiler_tags = self._compiler_tags() if self.tau_magic.operating_system is not CRAY_CNL else {}
        compiler_tag = compiler_tags.get(cxx_compiler.info.family, None)
        tags.update(tag for tag in compiler_tags.values() if tag != compiler_tag)
        if not self.mpi_support:
            tags.add('mpi')
        if self.measure_openmp == 'ignore':
            tags.add('openmp')
            tags.add('opari')
            tags.add('ompt')
            tags.add('tr6')
            tags.add('gomp')
        if not self.uses_scorep:
            tags.add('scorep')
        if not self.shmem_support:
            tags.add('shmem')
        LOGGER.debug("Incompatible tags: %s", tags)
        return tags

    def _makefile_tags(self, makefile):
        return set(os.path.basename(makefile).split('.')[1].split('-')[1:])

    def _match_makefile(self, config_tags):
        tau_makefiles = glob.glob(os.path.join(self.lib_path, 'Makefile.tau*'))
        LOGGER.debug("Found makefiles: '%s'", tau_makefiles)
        dangerous_tags = self._incompatible_tags()
        LOGGER.debug("Will not use makefiles containing tags: %s", dangerous_tags)
        approx_tags = None
        approx_makefile = None
        for makefile in tau_makefiles:
            tags = self._makefile_tags(makefile)
            LOGGER.debug("%s has tags: %s", makefile, tags)
            if config_tags <= tags:
                LOGGER.debug("%s contains desired tags: %s", makefile, config_tags)
                if tags <= config_tags:
                    LOGGER.debug("Found TAU makefile %s", makefile)
                    return makefile
                if not tags.intersection(dangerous_tags):
                    if not approx_tags or tags < approx_tags:
                        approx_makefile = makefile
                        approx_tags = tags
        return approx_makefile

    def get_makefile(self):
        """Returns an absolute path to a TAU_MAKEFILE.

        The file returned *should* supply all requested measurement features
        and application support features specified in the constructor.

        Returns:
            str: A file path that could be used to set the TAU_MAKEFILE environment
                 variable, or None if a suitable makefile couldn't be found.
        """
        if self._tau_makefile:
            return self._tau_makefile
        if self.forced_makefile:
            self._tau_makefile = self.forced_makefile
            return self.forced_makefile
        config_tags = self.get_tags()
        LOGGER.debug("Searching for makefile with tags: %s", config_tags)
        makefile = self._match_makefile(config_tags)
        if not makefile:
            LOGGER.debug("No TAU makefile exactly matches tags '%s'", config_tags)
            if not self.unmanaged:
                # This is a managed TAU installation so we can build it.
                raise SoftwarePackageError("TAU Makefile not found for tags '%s' in '%s'" %
                                           (', '.join(config_tags), self.install_prefix))
            # Ignore UID and try again in case the TAU configuration was built manually without a UID.
            # Warn the user that it's on them to know that the makefile is correct.
            config_tags.remove(self.uid)
            makefile = self._match_makefile(config_tags)
            if not makefile:
                LOGGER.debug("No TAU makefile approximately matches tags '%s'", config_tags)
                raise SoftwarePackageError("TAU Makefile not found for tags '%s' in '%s'" %
                                           (', '.join(config_tags), self.install_prefix))
        makefile = os.path.join(self.lib_path, makefile)
        LOGGER.debug("Found TAU makefile %s", makefile)
        self._tau_makefile = makefile
        return makefile

    @staticmethod
    def _sanitize_environment(env):
        """Unsets any TAU environment variables that were set by the user.

        A user's preexisting TAU configuration may conflict with the configuration
        specified by the TAU Commander project.  This routine lets us work in a
        clean environment without disrupting the user's shell environment.

        Args:
            env (dict): Environment variables.

        Returns:
            dict: `env` without TAU environment variables.
        """
        is_tau_var = lambda x: x.startswith('TAU_') or x.startswith('SCOREP_') or x in ('PROFILEDIR', 'TRACEDIR')
        dirt = {key: val for key, val in env.items() if is_tau_var(key)}
        if dirt:
            LOGGER.info("\nIgnoring TAU environment variables set in user's environment:\n%s\n",
                        '\n'.join(["%s=%s" % item for item in dirt.items()]))
        return dict([item for item in env.items() if item[0] not in dirt])

    def compiletime_config(self, compiler, opts=None, env=None):
        """Configures environment for compilation with TAU.

        Modifies incoming command line arguments and environment variables
        for the TAU compiler wrapper scripts.

        Args:
            opts (list): Command line options.
            env (dict): Environment variables.

        Returns:
            tuple: (opts, env) updated to support TAU.
        """
        # The additional `compiler` argument is needed to TAU falls back to the right compiler
        # pylint: disable=arguments-differ
        opts, env = super().compiletime_config(opts, env)
        env = self._sanitize_environment(env)
        if self.baseline:
            return opts, env
        for pkg in self.dependencies.values():
            opts, env = pkg.compiletime_config(opts, env)

        try:
            tau_opts = set(self.force_tau_options)
        except AttributeError:
            try:
                tau_opts = set(env['TAU_OPTIONS'].split())
            except KeyError:
                tau_opts = set()
            try:
                tau_opts = set(self.extra_tau_options)
            except AttributeError:
                tau_opts = set()
            if self.source_inst != 'never' or self.compiler_inst != 'never':
                for flag in '-optAppCC', '-optAppCXX', '-optAppF90':
                    tau_opts.add(flag+'='+compiler.absolute_path)
            if self.source_inst == 'manual' or (self.source_inst == 'never' and self.compiler_inst == 'never'):
                tau_opts.add('-optLinkOnly')
            else:
                tau_opts.add('-optRevert')
            if self.verbose:
                tau_opts.add('-optVerbose')
            if self.compiler_inst == 'always':
                tau_opts.add('-optCompInst')
            elif self.compiler_inst == 'never':
                tau_opts.add('-optNoCompInst')
            elif self.compiler_inst == 'fallback':
                tau_opts.add('-optRevert')
            if self.keep_inst_files:
                tau_opts.add('-optKeepFiles')
            if self.reuse_inst_files:
                tau_opts.add('-optReuseFiles')
            if self.select_file:
                select_file = os.path.realpath(os.path.abspath(self.select_file))
                tau_opts.add('-optTauSelectFile=%s' % select_file)
            if self.measure_io:
                tau_opts.add('-optTrackIO')
            if self.measure_memory_alloc:
                tau_opts.add('-optMemDbg')
            if self.openmp_support and self.source_inst == 'automatic':
                tau_opts.add('-optContinueBeforeOMP')
            if logger.LOG_LEVEL != 'DEBUG':
                tau_opts.add('-optQuiet')
            if self.sample or self.compiler_inst != 'never':
                opts.append('-g')
            if self.source_inst != 'never' and self.compilers[CC].unwrap().info.family is not IBM:
                opts.append('-DTAU_ENABLED=1')
        try:
            extra_tau_opts = set(self.extra_tau_options)
            tau_opts |= extra_tau_opts
        except AttributeError:
            pass
        env['TAU_OPTIONS'] = ' '.join(tau_opts)
        makefile = self.get_makefile()
        tags = self._makefile_tags(makefile)
        if self.uid not in tags:
            LOGGER.warning("Unable to verify compiler compatibility of TAU makefile '%s'.\n\n"
                           "This might be OK, but it is your responsibility to know that TAU was configured "
                           "correctly for your experiment. Compiler incompatibility may cause your experiment "
                           "to crash or produce invalid data.  If you're unsure, use --tau=download to allow "
                           "TAU Commander to manage your TAU configurations.", makefile)
        env['TAU_MAKEFILE'] = makefile
        return list(set(opts)), env

    def runtime_config(self, opts=None, env=None):
        """Configures environment for execution with TAU.

        Modifies incoming command line arguments and environment variables
        for the TAU library and tau_exec script.

        Args:
            opts (list): Command line options.
            env (dict): Environment variables.

        Returns:
            tuple: (opts, env) updated to support TAU.
        """
        opts, env = super().runtime_config(opts, env)
        env = self._sanitize_environment(env)
        env['TAU_VERBOSE'] = str(int(self.verbose))
        try:
            env['TAU_PLUGINS_PATH'] = self.get_shared_dir(self.get_makefile())
        except SoftwarePackageError:
            # This function may be called for cases where there isn't a TAU Makefile
            pass
        tau_plugins = []
        if self.profile == 'tau':
            env['TAU_PROFILE'] = '1'
        elif self.profile == 'merged':
            env['TAU_PROFILE'] = '1'
            env['TAU_PROFILE_FORMAT'] = 'merged'
        elif self.profile == 'cubex':
            env['SCOREP_ENABLE_PROFILING'] = '1'
        elif self.profile == 'sqlite':
            # Disable regular TAU Profile output when using SQLite plugin
            env['TAU_PROFILE'] = '0'
            # This may need to be changed for macOS which uses .dylib
            tau_plugins.append('libTAU-sqlite3-plugin.so')
        else:
            env['TAU_PROFILE'] = '0'
            env['SCOREP_ENABLE_PROFILING'] = 'false'
        if self.trace == 'slog2':
            env['TAU_TRACE'] = '1'
        elif self.trace == 'otf2':
            env['TAU_TRACE'] = '1'
            env['TAU_TRACE_FORMAT'] = 'otf2'
        else:
            env['TAU_TRACE'] = '0'
            env['SCOREP_ENABLE_TRACING'] = 'false'
        env['TAU_SAMPLING'] = str(int(self.sample))
        if self.sample:
            env['TAU_EBS_RESOLUTION'] = self.sample_resolution
            # Based on periods shown in TauEnv.cpp as of tau2/e481b2bbc98c014a225d79bc4d0959b203d840d4
            arch_period = {INTEL_KNC: 100000,
                           INTEL_KNL: 100000,
                           IBM_BGL: 20000,
                           IBM_BGP: 20000,
                           IBM_BGQ: 50000}
            if self.sampling_period > 0:
                env['TAU_EBS_PERIOD'] = str(self.sampling_period)
            else:
                self.sampling_period = arch_period.get(self.target_arch, 10000)
                env['TAU_EBS_PERIOD'] = str(self.sampling_period)
        env['TAU_TRACK_HEAP'] = str(int(self.measure_heap_usage))
        env['TAU_TRACK_LOAD'] = str(int(self.measure_system_load))
        env['TAU_COMM_MATRIX'] = str(int(self.measure_comm_matrix))
        env['TAU_CALLSITE'] = str(int(self.measure_callsite))
        env['TAU_METRICS'] = ",".join(self.metrics) + ","
        env['TAU_THROTTLE'] = str(int(self.throttle))
        env['TAU_MERGE_METADATA'] = str(int(self.metadata_merge))
        env['TAU_TRACK_MEMORY_FOOTPRINT'] = str(int(self.track_memory_footprint))
        if self.throttle:
            env['TAU_THROTTLE_PERCALL'] = str(int(self.throttle_per_call))
            env['TAU_THROTTLE_NUMCALLS'] = str(int(self.throttle_num_calls))
        if self.callpath_depth > 0:
            env['TAU_CALLPATH'] = '1'
            env['TAU_CALLPATH_DEPTH'] = str(self.callpath_depth)
        if self.unwind_depth > 0:
            env['TAU_EBS_UNWIND'] = '1'
            env['TAU_EBS_UNWIND_DEPTH'] = str(self.unwind_depth)
        if self.select_file and self.application_linkage == 'dynamic':
            env['TAU_SELECT_FILE'] = os.path.realpath(os.path.abspath(self.select_file))
        if self.verbose:
            opts.append('-v')
        if self.sample:
            opts.append('-ebs')
        if self.measure_cuda:
            opts.append('-cupti')
        if self.measure_level_zero:
            opts.append('-l0')
        if self.measure_opencl:
            opts.append('-opencl')
        if self.measure_openmp == 'ompt':
            opts.append('-ompt')
        if self.uses_ompt_tr6:
            env['TAU_OMPT_RESOLVE_ADDRESS_EAGERLY'] = '1'
        if self.uses_ompt:
            env['TAU_OMPT_SUPPORT_LEVEL'] = 'full'
            env['TAU_OMPT_RESOLVE_ADDRESS_EAGERLY'] = '1'
        if self.measure_io:
            opts.append('-io')
        if self.measure_memory_alloc:
            env['TAU_SHOW_MEMORY_FUNCTIONS'] = '1'
            opts.append('-memory')
        if self.measure_shmem:
            opts.append('-shmem')
        if self.ptts:
            opts.append('-ptts')
        if self.ptts_post:
            opts.append('-ptts-post')
        if self.ptts_sample_flags:
            opts.append('-ptts-sample-flags=%s' %self.ptts_sample_flags)
        if self.ptts_report_flags:
            opts.append('-ptts-report-flags=%s' %self.ptts_report_flags)
        if tau_plugins:
            env['TAU_PLUGINS'] = ':'.join(tau_plugins)  # TAU plugins as colon-separated list
        return list(set(opts)), env

    def get_compiler_command(self, compiler):
        """Get the compiler wrapper command for the given compiler.

        Args:
            compiler (InstalledCompiler): A compiler to find a wrapper for.

        Returns:
            str: Command for TAU compiler wrapper without path or arguments.
        """
        use_wrapper = (not self.baseline and
                       (self.source_inst != 'never' or
                        self.compiler_inst != 'never' or
                        self.measure_openmp == 'opari' or
                        self.application_linkage == 'static'))
        if use_wrapper:
            return TAU_COMPILER_WRAPPERS[compiler.info.role]
        return compiler.absolute_path

    def compile(self, compiler, compiler_args):
        """Executes a compilation command.

        Sets TAU environment variables and configures TAU compiler wrapper
        command line arguments to match specified configuration, then
        executes the compiler command.

        Args:
            compiler (InstalledCompiler): A compiler command.
            compiler_args (list): Compiler command line arguments.

        Raises:
            ConfigurationError: Compilation failed.

        Returns:
            int: Compiler return value (always 0 if no exception raised).
        """
        self.install()
        opts, env = self.compiletime_config(compiler)
        compiler_cmd = self.get_compiler_command(compiler)
        cmd = [compiler_cmd] + opts + compiler_args
        tau_env_opts = sorted('%s=%s' % item for item in env.items() if item[0].startswith('TAU_'))
        LOGGER.debug('\n'.join(tau_env_opts))
        LOGGER.debug(' '.join(cmd))
        retval = util.create_subprocess(cmd, env=env, stdout=True)
        if retval != 0:
            raise ConfigurationError("TAU was unable to build the application.",
                                     "Check that the application builds with its normal compilers, i.e. without TAU.",
                                     "Use taucmdr --log and see detailed output at the end of '%s'" % logger.LOG_FILE)
        return retval

    def _rewrite_launcher_appfile_cmd(self, cmd, tau_exec):
        launcher = cmd[0]
        appfile_flags = PROGRAM_LAUNCHERS.get(launcher)
        if not appfile_flags:
            raise InternalError("Application configuration file flags for '%s' are unknown" % launcher)
        for i, flag in enumerate(cmd[1:], 1):
            try:
                flag, appfile = str(flag.split('='))
                with_equals = True
            except ValueError:
                try:
                    appfile = cmd[i+1]
                    with_equals = False
                except IndexError as err:
                    raise InternalError("Unable to parse application configuration file in '%s'" % cmd) from err
            if flag in appfile_flags:
                appfile_arg_idx = i
                appfile_flag = flag
                break
        else:
            raise InternalError(f"None of '{appfile_flags}' found in '{cmd}'")
        tau_appfile = os.path.join(util.mkdtemp().name, appfile+".tau")
        LOGGER.debug("Rewriting '%s' as '%s'", appfile, tau_appfile)
        with open(tau_appfile, 'w') as fout, open(appfile) as fin:
            for lineno, line in enumerate(fin, 1):
                line = line.strip()
                if not line or line.startswith('#'):
                    continue
                application_cmd = line.split()
                if launcher == 'srun':
                    # Slurm makes this easy: https://computing.llnl.gov/tutorials/linux_clusters/multi-prog.html
                    idx = 1
                else:
                    for idx, exe in enumerate(application_cmd):
                        if util.which(exe):
                            break
                    else:
                        raise ConfigurationError("No executables found on line %d of '%s'" % (lineno, appfile),
                                                 "Check the file for errors. Does it work without TAU?",
                                                 "Avoid breaking commands over multiple lines.")
                tau_line = ' '.join(application_cmd[:idx] + tau_exec + application_cmd[idx:] + ['\n'])
                LOGGER.debug(tau_line)
                fout.write(tau_line)
        if with_equals:
            return cmd[:appfile_arg_idx] + [appfile_flag+'='+tau_appfile] + cmd[appfile_arg_idx+1:]
        return cmd[:appfile_arg_idx] + [appfile_flag, tau_appfile] + cmd[appfile_arg_idx+2:]

    def get_application_command(self, launcher_cmd, application_cmds):
        """Build a command line to launch an application under TAU.

        Sometimes TAU needs to use tau_exec, sometimes not.  This routine
        also handles backend launch commands like ``aprun``.

        `application_cmds` may be an empty list if the application is launched
        via a configuration file, e.g. ``mpirun --app myapp.cfg``.

        Args:
            launcher_cmd (list): Application launcher with command line arguments, e.g. ``['mpirun', '-np', '4']``.
            application_cmds (list): List of application command with command line arguments (list of list),
                                     e.g. ``[['./a.out', '-g', 'hello'], [':', '-np', '2', './b.out', 'foobar']]``

        Returns:
            tuple: (cmd, env) where `cmd` is the new command line and `env` is a dictionary of environment
                   variables to set before running the application command.
        """
        self.install()
        opts, env = self.runtime_config()
        # Per Sameer's request, shim in site-specific flags.
        # These should be specified in a taucmdr module or similar.
        try:
            launcher_cmd.extend(os.environ['__TAUCMDR_LAUNCHER_ARGS__'].split(' '))
        except KeyError:
            pass
        if self.baseline:
            cmd = ['tau_baseline'] + launcher_cmd
            for application_cmd in application_cmds:
                cmd.extend(application_cmd)
            return cmd, env
        use_tau_exec = (self.application_linkage != 'static' and
                        (self.profile != 'none' or self.trace != 'none') and
                        ((self.source_inst == 'never' and self.compiler_inst == 'never') or
                         self.measure_opencl or
                         self.tbb_support or
                         self.pthreads_support) and not self.uses_python)
        if not use_tau_exec:
            tau_exec = []
            if self.uses_python:
                makefile = self.get_makefile()
                tags = self._makefile_tags(makefile)
                if not self.mpi_support:
                    tags.add('serial')
                tau_exec = [
                    'tau_python',
                    '-T',
                    ','.join([tag for tag in tags if tag != 'python']),
                    '-tau-python-interpreter=%s' % self.compilers[PY].absolute_path
                ] + opts
                launcher_cmd = []
        else:
            makefile = self.get_makefile()
            tags = self._makefile_tags(makefile)
            if not self.mpi_support:
                tags.add('serial')
            if self.uid not in tags and self.unmanaged:
                LOGGER.warning("Unable to verify runtime compatibility of TAU makefile '%s'.\n\n"
                               "This might be OK, but it is your responsibility to know that TAU was configured "
                               "correctly for your experiment. Runtime incompatibility may cause your experiment "
                               "to crash or produce invalid data.  If you're unsure, use '--tau=download' when "
                               "creating your target to allow TAU Commander to manage your TAU configurations.",
                               makefile)
            tau_exec = ['tau_exec', '-T', ','.join(tags)] + opts
        if not application_cmds:
            cmd = self._rewrite_launcher_appfile_cmd(launcher_cmd, tau_exec)
        else:
            cmd = launcher_cmd
            cmd.extend(tau_exec)
            cmd.extend(application_cmds[0])
            for application_cmd in application_cmds[1:]:
                for i, part in enumerate(application_cmd):
                    if util.which(part):
                        cmd.extend(application_cmd[:i])
                        cmd.extend(tau_exec)
                        cmd.extend(application_cmd[i:])
                        break
                else:
                    raise InternalError("Application command '%s' contains no executables" % application_cmd)
        return cmd, env

    def _check_java(self):
        abspath = util.which('java')
        if not abspath:
            raise ConfigurationError("'java' not found in PATH")
        try:
            stdout = util.get_command_output([abspath, '-version'])
        except (CalledProcessError, OSError) as err:
            raise ConfigurationError("Failed to get Java version: %s" % err) from err
        if 'Java(TM)' not in stdout:
            LOGGER.warning("'%s' does not appear to be Oracle Java.  Visual performance may be poor.", abspath)

    def _check_X11(self):  # pylint: disable=invalid-name
        _, env = self.runtime_config()
        try:
            display = env['DISPLAY']
        except KeyError as err:
            raise ConfigurationError("X11 display not configured.",
                                     "Try setting the DISPLAY environment variable.") from err
        try:
            host, _ = display.split(':')
        except ValueError:
            LOGGER.warning("Cannot parse DISPLAY environment variable.")
        if host and not host.startswith('/'):
            LOGGER.warning("X11 appears to be forwarded to a remote display. Visual performance may be poor.")

    @staticmethod
    def get_data_format(path):
        """Guess the data format of a file path.

        Look at a file's extension and guess what kind of performance data it might be.

        Args:
            path (str): File path.

        Returns:
            str: String indicating the data format.

        Raises:
            ConfigurationError: Cannot determine the file's data format.
        """
        root, ext = os.path.splitext(path)
        if os.path.isdir(path) or root == 'profile':
            return 'tau'
        if ext == '.ppk':
            return 'ppk'
        if ext == '.xml':
            return 'merged'
        if ext == '.cubex':
            return 'cubex'
        if ext == '.slog2':
            return 'slog2'
        if ext == '.otf2':
            return 'otf2'
        if ext == '.gz':
            root, ext = os.path.splitext(root)
            if ext == '.xml':
                return 'merged'
        if ext == '.db':
            return 'sqlite'
        raise ConfigurationError("Cannot determine data format of '%s'" % path)

    @staticmethod
    def is_profile_format(fmt):
        """Return True if ``fmt`` is a string indicating a profile data format."""
        return fmt in ('tau', 'ppk', 'merged', 'cubex', 'sqlite')

    @staticmethod
    def is_trace_format(fmt):
        """Return True if ``fmt`` is a string indicating a trace data format."""
        return fmt in ('slog2', 'otf2')

    def _show_unknown(self, tool):
        def launcher(_, paths, env):
            cmd = [tool] + paths
            LOGGER.warning("'%s' not supported. Trying command '%s'", tool, ' '.join(cmd))
            try:
                return util.create_subprocess(cmd, env=env)
            except (CalledProcessError, OSError) as err:
                raise ConfigurationError(f"'{tool}' failed: {err}") from err
        return launcher

    def _show_paraprof(self, fmt, paths, env):
        self._check_java()
        self._check_X11()
        for path in paths:
            if not os.path.exists(path):
                raise ConfigurationError("Profile file '%s' does not exist" % path)
        if fmt == 'tau':
            retval = 0
            for path in paths:
                retval += util.create_subprocess([os.path.join(self.bin_path, 'paraprof')], cwd=path, env=env)
            return retval
        return util.create_subprocess([os.path.join(self.bin_path, 'paraprof')] + paths, env=env)

    def _show_pprof(self, fmt, paths, env):
        if fmt != 'tau':
            raise ConfigurationError("pprof cannot open profiles in '%s' format" % fmt)
        retval = 0
        # pprof will use PROFILEDIR instead of the CWD if set, so unset PROFILEDIR in env
        env['PROFILEDIR'] = None
        for path in paths:
            if not os.path.exists(path):
                raise ConfigurationError("Profile directory '%s' does not exist" % path)
            for thisdir, subdirs, files in os.walk(path):
                if any(file_name.startswith("profile") for file_name in files):
                    LOGGER.info("\nCurrent trial/metric directory: %s", os.path.basename(thisdir))
                    retval += util.create_subprocess([os.path.join(self.bin_path, 'pprof'), '-a'], cwd=thisdir, env=env)
                elif any(subdir.startswith("MULTI__") for subdir in subdirs):
                    for subdir in [file_name.startswith("MULTI__") for file_name in files]:
                        LOGGER.info("\nCurrent trial/metric directory: %s", os.path.basename(subdir))
                        retval += util.create_subprocess(
                            [os.path.join(self.bin_path, 'pprof'), '-a'], cwd=subdir, env=env
                        )
                else:
                    raise ConfigurationError("No profile files found in '%s'" % path)
        return retval

    def _show_jumpshot(self, fmt, paths, env):
        if fmt != 'slog2':
            raise ConfigurationError("jumpshot cannot open traces in '%s' format" % fmt)
        self._check_java()
        self._check_X11()
        retval = 0
        for path in paths:
            if not os.path.exists(path):
                raise ConfigurationError("Trace file '%s' does not exist" % path)
            path = os.path.abspath(path)
            cwd = os.path.dirname(path)
            retval += util.create_subprocess([os.path.join(self.bin_path, 'jumpshot'), path],
                                             cwd=cwd, env=env, stdout=False)
        return retval

    def _show_vampir(self, fmt, paths, env):
        if fmt != 'otf2':
            raise ConfigurationError("Vampir cannot open traces in '%s' format" % fmt)
        if not util.which('vampir'):
            raise ConfigurationError("Vampir not found in PATH.")
        self._check_java()
        self._check_X11()
        retval = 0
        for path in paths:
            if not os.path.exists(path):
                raise ConfigurationError("Trace file '%s' does not exist" % path)
            path = os.path.abspath(path)
            cwd = os.path.dirname(path)
            evt_files = glob.glob(os.path.join(cwd, 'traces/*.evt'))
            def_files = glob.glob(os.path.join(cwd, 'traces/*.def'))
            if len(evt_files) + len(def_files) > resource.getrlimit(resource.RLIMIT_NOFILE)[0]:
                raise ConfigurationError("Too many trace files, use vampirserver to view.")
            retval += util.create_subprocess(['vampir', path], cwd=cwd, env=env)
        return retval

    def _prep_data_analysis_tools(self):
        """Checks that data analysis tools are installed, or installs them if needed."""
        if not glob.glob(os.path.join(self.lib_path, 'Makefile.tau*')):
            return self.install()
        for cmd in DATA_TOOLS:
            path = os.path.join(self.bin_path, cmd)
            if not (os.path.exists(path) and os.access(path, os.X_OK)):
                return self.install()

    def show_data_files(self, dataset, profile_tools=None, trace_tools=None):
        """Displays profile and trace data.

        Opens one more more data analysis tools to display the specified data files.

        Args:
            dataset (dict): Lists of paths to data files indexed by data format.  See :any:`get_data_format`.
            profile_tools (list): Visualization or data processing tools for profiles.
            trace_tools (list): Visualization or data processing tools for traces.

        Raises:
            ConfigurationError: An error occurred while displaying a data file.
        """
        self._prep_data_analysis_tools()
        _, env = self.runtime_config()
        for fmt, paths in dataset.items():
            if self.is_profile_format(fmt):
                tools = profile_tools if profile_tools is not None else PROFILE_ANALYSIS_TOOLS
            elif self.is_trace_format(fmt):
                tools = trace_tools if trace_tools is not None else TRACE_ANALYSIS_TOOLS
            else:
                raise InternalError("Unhandled data format '%s'" % fmt)
            for tool in tools:
                try:
                    launcher = getattr(self, '_show_'+tool)
                except AttributeError:
                    launcher = self._show_unknown(tool)
                try:
                    retval = launcher(fmt, paths, env)
                except ConfigurationError as err:
                    LOGGER.warning("%s failed: %s", tool, err)
                else:
                    if retval == 0:
                        break
                    LOGGER.warning("%s returned %d, trying another tool", tool, retval)
            else:
                raise ConfigurationError("All analysis tools failed",
                                         "Check Java installation, X11 installation,"
                                         " network connectivity, and file permissions")

    def create_ppk_file(self, dest, src, remove_existing=True):
        """Write a PPK file at ``dest`` from the data at ``src``.

        Args:
            dest (str): Path to the PPK file to create.
            src (str): Directory containing TAU profiles to convert to PPK format.
            remove_existing (bool): If True, delete ``dest`` before writing it.
        """
        self._prep_data_analysis_tools()
        _, env = self.runtime_config()
        self._check_java()
        if remove_existing and os.path.exists(dest):
            os.remove(dest)
        cmd = ['paraprof', '--pack', dest]
        LOGGER.info("Writing '%s'...", dest)
        if util.create_subprocess(cmd, cwd=src, env=env, stdout=False, show_progress=True):
            raise ConfigurationError("'{}' failed in '{}'".format(' '.join(cmd), src),
                                     "Make sure Java is installed and working",
                                     "Install the most recent Java from http://java.com")

    def merge_tau_trace_files(self, prefix):
        """Use tau_treemerge.pl to merge multiple TAU trace files into a single edf and a single trc file.

        The new edf file and trc file are written to ``prefix``.

        Args:
            prefix (str): Path to the directory containing ``*.trc`` and ``*.edf`` files.
        """
        self._prep_data_analysis_tools()
        trc_files = glob.glob(os.path.join(prefix, '*.trc'))
        edf_files = glob.glob(os.path.join(prefix, '*.edf'))
        if not trc_files:
            raise ConfigurationError("No *.trc files at '%s'" % prefix)
        if not edf_files:
            raise ConfigurationError("No *.edf files at '%s'" % prefix)
        merged_trc = os.path.join(prefix, 'tau.trc')
        merged_edf = os.path.join(prefix, 'tau.edf')
        if os.path.isfile(merged_trc):
            raise ConfigurationError("Remove '%s' before merging *.trc files")
        if os.path.isfile(merged_edf):
            raise ConfigurationError("Remove '%s' before merging *.edf files")
        cmd = [os.path.join(self.bin_path, 'tau_treemerge.pl')]
        LOGGER.info("Merging %d TAU trace files...", len(trc_files) + len(edf_files))
        if util.create_subprocess(cmd, cwd=prefix, stdout=False, log=True, show_progress=True):
            raise InternalError("Nonzero return code from tau_treemerge.pl")

    def tau_trace_to_slog2(self, trc, edf, slog2):
        """Convert a TAU trace file to SLOG2 format.

        Args:
            trc (str): Path to the trc file.
            edf (str): Path to the edf file.
            slog2 (str): Path to the slog2 file to create.
        """
        self._prep_data_analysis_tools()
        LOGGER.info("Converting TAU trace files to SLOG2 format...")
        cmd = [os.path.join(self.bin_path, 'tau2slog2'), trc, edf, '-o', slog2]
        if util.create_subprocess(cmd, stdout=False, log=True, show_progress=True):
            os.remove(slog2)
            raise InternalError("Nonzero return code from tau2slog2")
        if not os.path.exists(slog2):
            raise InternalError("Failed to convert TAU trace data: no slog2 files exist after calling 'tau2slog2'")

    def tau_metrics(self):
        """List TAU metrics available on this target.

        Returns a list of (name, description) tuples.

        Returns:
            list: List of event name/description tuples.
        """
        metrics = [("LOGICAL_CLOCK", "Logical clock that increments on each request."),
                   ("USER_CLOCK", ("User-defined clock. Implement "
                                   "'void metric_write_userClock(int tid, double value)'  to set the clock value.")),
                   ("GET_TIME_OF_DAY", "Wall clock that calls gettimeofday."),
                   ("TIME", "Alias for GET_TIME_OF_DAY. Wall clock that calls gettimeofday."),
                   ("CLOCK_GET_TIME", "Wall clock that calls clock_gettime."),
                   ("P_WALL_CLOCK_TIME", "Wall clock that calls PAPI_get_real_usec."),
                   ("PAPI_TIME", "Alias for P_WALL_CLOCK_TIME.  Wall clock that calls PAPI_get_real_usec."),
                   ("P_VIRTUAL_TIME", "PAPI virtual clock that calls PAPI_get_virt_usec."),
                   ("PAPI_VIRTUAL_TIME", ("Alias for P_VIRTUAL_TIME.  "
                                          "PAPI virtual clock that calls PAPI_get_virt_usec.")),
                   ("CPU_TIME", "CPU timer that calls getrusage."),
                   ("LINUX_TIMERS", "Linux high resolution wall clock."),
                   ("TAU_MPI_MESSAGE_SIZE", "Running sum of all MPI message sizes."),
                   ("MEMORY_DELTA", "Instantaneous resident set size (RSS)")]
        if self.cuda_support:
            metrics.append(("TAUGPU_TIME", "Wall clock that uses TAU's GPU timestamps."))
        if self.target_os is CRAY_CNL:
            metrics.extend([("CRAY_TIMERS", "Cray high resolution clock."),
                            ("ENERGY", "Cray Power Monitoring: /sys/cray/pm_counters/energy"),
                            ("ACCEL_ENERGY", "Cray Power Monitoring: /sys/cray/pm_counters/accel_energy")])
        if self.target_arch is IBM_BGL:
            metrics.append(("BGL_TIMERS", "BlueGene/L high resolution clock."))
        elif self.target_arch is IBM_BGP:
            metrics.append(("BGP_TIMERS", "BlueGene/P high resolution clock."))
        elif self.target_arch is IBM_BGQ:
            metrics.append(("BGQ_TIMERS", "BlueGene/Q high resolution clock."))
        return metrics

    def rewrite(self, rewrite_package, executable, inst_file):
        makefile = self.get_makefile()
        tags = self._makefile_tags(makefile)
        if not self.mpi_support:
            tags.add('serial')
        _, env = self.runtime_config()
        if rewrite_package == 'dyninst':
            rewrite_cmd = 'tau_run'
            dyninstroot = os.path.join(self.install_prefix, self.target_arch.name, 'dyninst-9.3.2-working')
            env['DYNINST_ROOT'] = dyninstroot
            env['DYNINSTAPI_RT_LIB'] = '%s/lib/libdyninstAPI_RT.so' %dyninstroot
            env['LD_LIBRARY_PATH'] = '%s:%s' %(os.path.join(dyninstroot, 'lib'), env['LD_LIBRARY_PATH'])
        elif rewrite_package == 'pebil':
            rewrite_cmd = 'tau_pebil_rewrite'
        elif rewrite_package == 'maqao':
            rewrite_cmd = 'tau_rewrite'
        cmd = [rewrite_cmd, '-T', ','.join(tags), executable, '-o', inst_file]
        retval = util.create_subprocess(cmd, env=env, stdout=True)
        if retval != 0:
            raise ConfigurationError("TAU was unable rewrite the executable.")
        return retval

    def get_python_version(self, python_path):
        cmd = [python_path, '--version']
        out = util.get_command_output(cmd)
        pattern = re.compile(r'\d+\.\d+\.\d+')
        match = pattern.search(out)
        return match.group()<|MERGE_RESOLUTION|>--- conflicted
+++ resolved
@@ -275,7 +275,7 @@
             measure_mpi (bool): If True then measure time spent in MPI calls.
             measure_openmp (str): String specifying OpenMP measurement method, one of "ignore", "ompt", or "opari".
             measure_cuda (bool): If True then measure time spent in CUDA calls.
-            meaure_level_zero (bool): If True then use Intel oneAPI level 0 tool iterface
+            meaure_level_zero (bool): If True then use Intel oneAPI level 0 tool interface
             measure_shmem (bool): If True then measure time spent in SHMEM calls.
             measure_heap_usage (bool): If True then measure memory usage.
             measure_system_load (bool): If True then measure the system load.
@@ -299,7 +299,7 @@
             sampling_period (int): Sampling period in microseconds; set to 0 to use architecture specific defaults.
             track_memory_footprint (bool): If True then track memory footprint.
             mpit (bool): If True then enable MPI-T profiling interface.
-            unwinder (str): Tool used to unwind code 
+            unwinder (str): Tool used to unwind code
             forced_makefile (str): Path to external makefile if forcing TAU_MAKEFILE or None.
         """
         assert minimal in (True, False)
@@ -431,7 +431,7 @@
         self.uses_binutils = not minimal and (self.target_os is not DARWIN) and 'binutils' in sources
         self.uses_libunwind = not minimal and (self.target_os is not DARWIN) and 'libunwind' in sources and self.unwinder == 'libunwind'
         self.uses_libelf = not minimal and (self.target_os is not DARWIN) and 'libelf' in sources
-        self.uses_libdwarf = not minimal and (self.target_os is not DARWIN) and 'libdwarf' in sources and self.uses_libelf 
+        self.uses_libdwarf = not minimal and (self.target_os is not DARWIN) and 'libdwarf' in sources and self.uses_libelf
         self.uses_papi = not minimal and bool(len([met for met in self.metrics if 'PAPI' in met]))
         self.uses_scorep = not minimal and (self.profile == 'cubex')
         self.uses_ompt = not minimal and (self.measure_openmp == 'ompt')
@@ -456,13 +456,8 @@
         for met in self.metrics:
             mets.extend(met.split(','))
         self.metrics = mets
-<<<<<<< HEAD
-        uses = lambda pkg: sources[pkg] if forced_makefile else getattr(self, 'uses_'+pkg)
+        uses = lambda pkg: sources.get(pkg, False) if forced_makefile else getattr(self, 'uses_'+pkg)
         for pkg in 'binutils', 'libunwind', 'libelf', 'libdwarf', 'papi', 'pdt', 'ompt', 'libotf2', 'sqlite3', 'level_zero':
-=======
-        uses = lambda pkg: sources.get(pkg, False) if forced_makefile else getattr(self, 'uses_'+pkg)
-        for pkg in 'binutils', 'libunwind', 'libelf', 'libdwarf', 'papi', 'pdt', 'ompt', 'libotf2', 'sqlite3':
->>>>>>> 295deeb5
             if uses(pkg):
                 self.add_dependency(pkg, sources)
         if uses('scorep'):
