--- conflicted
+++ resolved
@@ -429,17 +429,10 @@
         self.unwind_depth = unwind_depth
         self.uses_pdt = not minimal and (self.source_inst == 'automatic' or self.shmem_support)
         self.uses_binutils = not minimal and (self.target_os is not DARWIN) and 'binutils' in sources
-<<<<<<< HEAD
         self.uses_libunwind = not minimal and (self.target_os is not DARWIN) and (self.target_arch is not NEC_SX) and 'libunwind' in sources and self.unwinder == 'libunwind'
         self.uses_libelf = not minimal and (self.target_os is not DARWIN) and (self.target_arch is not NEC_SX) and 'libelf' in sources
         self.uses_libdwarf = not minimal and (self.target_os is not DARWIN) and (self.target_arch is not NEC_SX) and 'libdwarf' in sources and self.uses_libelf
         self.uses_papi = not minimal and (self.target_arch is not NEC_SX) and bool(len([met for met in self.metrics if 'PAPI' in met]))
-=======
-        self.uses_libunwind = not minimal and (self.target_os is not DARWIN) and 'libunwind' in sources and self.unwinder == 'libunwind'
-        self.uses_libelf = not minimal and (self.target_os is not DARWIN) and 'libelf' in sources
-        self.uses_libdwarf = not minimal and (self.target_os is not DARWIN) and 'libdwarf' in sources and self.uses_libelf
-        self.uses_papi = not minimal and bool(len([met for met in self.metrics if 'PAPI' in met]))
->>>>>>> f683c838
         self.uses_scorep = not minimal and (self.profile == 'cubex')
         self.uses_ompt = not minimal and (self.measure_openmp == 'ompt')
         self.uses_ompt_tr4 = self.uses_ompt and sources['ompt'] == 'download-tr4'
@@ -448,11 +441,8 @@
         self.uses_libotf2 = not minimal and (self.trace == 'otf2')
         self.uses_sqlite3 = not minimal and (self.profile == 'sqlite')
         self.uses_cuda = not minimal and (self.cuda_prefix and (self.cuda_support or self.opencl_support))
-<<<<<<< HEAD
         self.uses_zlib = self.uses_binutils
-=======
         self.uses_level_zero = not minimal and self.measure_level_zero and 'level_zero' in sources
->>>>>>> f683c838
         if 'TIME' not in self.metrics[0]:
             # TAU assumes the first metric is always some kind of wallclock timer
             # so move the first wallclock metric to the front of the list
@@ -468,11 +458,7 @@
             mets.extend(met.split(','))
         self.metrics = mets
         uses = lambda pkg: sources.get(pkg, False) if forced_makefile else getattr(self, 'uses_'+pkg)
-<<<<<<< HEAD
-        for pkg in 'binutils', 'libunwind', 'libelf', 'libdwarf', 'papi', 'pdt', 'ompt', 'libotf2', 'sqlite3', 'zlib':
-=======
-        for pkg in 'binutils', 'libunwind', 'libelf', 'libdwarf', 'papi', 'pdt', 'ompt', 'libotf2', 'sqlite3', 'level_zero':
->>>>>>> f683c838
+        for pkg in 'binutils', 'libunwind', 'libelf', 'libdwarf', 'papi', 'pdt', 'ompt', 'libotf2', 'sqlite3', 'level_zero', 'zlib':
             if uses(pkg):
                 self.add_dependency(pkg, sources)
         if uses('scorep'):
