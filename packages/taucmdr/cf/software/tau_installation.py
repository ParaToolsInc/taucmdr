--- conflicted
+++ resolved
@@ -987,13 +987,10 @@
             try:
                 # Keep reconfiguring the same source because that's how TAU works
                 if not (self.include_path and os.path.isdir(self.include_path)):
-<<<<<<< HEAD
-                    shutil.move(self._prepare_src(), self.install_prefix)
-                self.tau_version = self.get_version(os.path.join(self.install_prefix, 'include/TAU.h.default'))
-=======
                     LOGGER.info(f'Installing {self.title} to:\n    {self.install_prefix}')
                     try:
                         shutil.move(self._prepare_src(), self.install_prefix)
+                        self.tau_version = self.get_version(os.path.join(self.install_prefix, 'include/TAU.h.default'))
                     except Exception as err:
                         LOGGER.debug("Exception thrown by shutil.move, attempting to continue.")
                         # On some docker fuse mounted file systems shutil.move was failing with symlinks
@@ -1004,7 +1001,6 @@
                             raise
                         else:
                             LOGGER.debug("All files appear to exist, continuing.")
->>>>>>> e5432703
                 self._src_prefix = self.install_prefix
                 self.installation_sequence()
                 self.set_group()
