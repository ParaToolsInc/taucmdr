--- conflicted
+++ resolved
@@ -423,23 +423,12 @@
         self.dyninst = dyninst
         self.unwind_depth = unwind_depth
         self.uses_python = False
-<<<<<<< HEAD
-        self.uses_pdt = not minimal and (self.source_inst == 'automatic' or self.shmem_support) and ('pdt' in sources)
-        self.uses_binutils = not minimal and (self.target_os is not DARWIN) and ('binutils' in sources)
-        self.uses_libunwind = not minimal and (self.target_os is not DARWIN) and ( 'libunind' in sources)
-        self.uses_papi = not minimal and bool(len([met for met in self.metrics if 'PAPI' in met])) and ('papi' in sources)
-        self.uses_scorep = not minimal and (self.profile == 'cubex') and ('scorep' in sources)
-        self.uses_ompt = not minimal and (self.measure_openmp == 'ompt') and ('ompt' in sources)
-        self.uses_ompt_tr6 = self.uses_ompt and sources['ompt'] == 'download-tr6'
-        self.uses_opari = not minimal and (self.measure_openmp == 'opari')
-        self.uses_libotf2 = not minimal and (self.trace == 'otf2') and ('libotf2' in sources)
-=======
         self.uses_pdt = not minimal and (self.source_inst == 'automatic' or self.shmem_support)
         self.uses_binutils = not minimal and (self.target_os is not DARWIN) and 'binutils' in sources
-        self.uses_libunwind = not minimal and (self.target_os is not DARWIN) and 'libunwind' in sources
-        self.uses_libdwarf = not minimal and (self.target_os is not DARWIN) and 'libdwarf' in sources 
-        self.uses_libelf = not minimal and (self.target_os is not DARWIN) and 'libelf' in sources 
-        self.uses_papi = not minimal and bool(len([met for met in self.metrics if 'PAPI' in met]))
+        self.uses_libunwind = not minimal and (self.target_os is not DARWIN) and (self.target_arch is not NEC_SX) and 'libunwind' in sources
+        self.uses_libdwarf = not minimal and (self.target_os is not DARWIN) and (self.target_arch is not NEC_SX) and 'libdwarf' in sources 
+        self.uses_libelf = not minimal and (self.target_os is not DARWIN) and (self.target_arch is not NEC_SX) and 'libelf' in sources 
+        self.uses_papi = not minimal and (self.target_arch is not NEC_SX) and bool(len([met for met in self.metrics if 'PAPI' in met]))
         self.uses_scorep = not minimal and (self.profile == 'cubex')
         self.uses_ompt = not minimal and (self.measure_openmp == 'ompt')
         self.uses_ompt_tr4 = self.uses_ompt and sources['ompt'] == 'download-tr4'
@@ -447,7 +436,6 @@
         self.uses_opari = not minimal and (self.measure_openmp == 'opari')
         self.uses_libotf2 = not minimal and (self.trace == 'otf2')
         self.uses_sqlite3 = not minimal and (self.profile == 'sqlite')
->>>>>>> e14f62de
         self.uses_cuda = not minimal and (self.cuda_prefix and (self.cuda_support or self.opencl_support))
         self.uses_zlib = self.uses_binutils
         if 'TIME' not in self.metrics[0]:
@@ -465,11 +453,7 @@
             mets.extend(met.split(','))
         self.metrics = mets
         uses = lambda pkg: sources[pkg] if forced_makefile else getattr(self, 'uses_'+pkg)
-<<<<<<< HEAD
-        for pkg in 'binutils', 'libunwind', 'papi', 'pdt', 'ompt', 'libotf2', 'zlib':
-=======
-        for pkg in 'binutils', 'libunwind', 'libelf', 'libdwarf', 'papi', 'pdt', 'ompt', 'libotf2', 'sqlite3':
->>>>>>> e14f62de
+        for pkg in 'binutils', 'libunwind', 'libelf', 'libdwarf', 'papi', 'pdt', 'ompt', 'libotf2', 'sqlite3', 'zlib':
             if uses(pkg):
                 self.add_dependency(pkg, sources)
         if uses('scorep'):
@@ -640,7 +624,6 @@
                             LOGGER.debug("OTFINC='%s' != '%s'", libotf2_dir, libotf2.include_path)
                             raise SoftwarePackageError("OTFINC in '%s' is not '%s'" %
                                                        (tau_makefile, libotf2.include_path))
-<<<<<<< HEAD
                 elif 'ZLIBINCLUDE=' in line:
                     if self.uses_zlib:
                         zlib = self.dependencies['zlib']
@@ -651,7 +634,6 @@
                             LOGGER.debug("ZLIBINCLUDE='%s' != '%s'", zlib_inc, zlib.include_path)
                             raise SoftwarePackageError("ZLIBINCLUDE in '%s' is not '%s'" %
                                                        (tau_makefile, zlib.include_path))
-=======
                 elif 'SQLITE3DIR=' in line:
                     if self.uses_sqlite3:
                         sqlite3 = self.dependencies['sqlite3']
@@ -688,7 +670,6 @@
         """
         return 'shared'.join(tau_makefile.rsplit('Makefile.tau', 1))
 
->>>>>>> e14f62de
 
     def _verify_iowrapper(self, tau_makefile):
         # Replace right-most occurrence of 'Makefile.tau' with 'shared'
@@ -787,11 +768,8 @@
         scorep = self.dependencies.get('scorep')
         ompt = self.dependencies.get('ompt')
         libotf2 = self.dependencies.get('libotf2')
-<<<<<<< HEAD
         zlib = self.dependencies.get('zlib')
-=======
         sqlite3 = self.dependencies.get('sqlite3')
->>>>>>> e14f62de
 
         if self.minimal:
             LOGGER.info("Configuring minimal TAU...")
