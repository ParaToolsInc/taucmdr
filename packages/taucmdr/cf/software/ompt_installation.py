# -*- coding: utf-8 -*-
#
# Copyright (c) 2015, ParaTools, Inc.
# All rights reserved.
#
# Redistribution and use in source and binary forms, with or without
# modification, are permitted provided that the following conditions are met:
# (1) Redistributions of source code must retain the above copyright notice,
#     this list of conditions and the following disclaimer.
# (2) Redistributions in binary form must reproduce the above copyright notice,
#     this list of conditions and the following disclaimer in the documentation
#     and/or other materials provided with the distribution.
# (3) Neither the name of ParaTools, Inc. nor the names of its contributors may
#     be used to endorse or promote products derived from this software without
#     specific prior written permission.
#
# THIS SOFTWARE IS PROVIDED BY THE COPYRIGHT HOLDERS AND CONTRIBUTORS "AS IS"
# AND ANY EXPRESS OR IMPLIED WARRANTIES, INCLUDING, BUT NOT LIMITED TO, THE
# IMPLIED WARRANTIES OF MERCHANTABILITY AND FITNESS FOR A PARTICULAR PURPOSE ARE
# DISCLAIMED. IN NO EVENT SHALL THE COPYRIGHT HOLDER OR CONTRIBUTORS BE LIABLE
# FOR ANY DIRECT, INDIRECT, INCIDENTAL, SPECIAL, EXEMPLARY, OR CONSEQUENTIAL
# DAMAGES (INCLUDING, BUT NOT LIMITED TO, PROCUREMENT OF SUBSTITUTE GOODS OR
# SERVICES; LOSS OF USE, DATA, OR PROFITS; OR BUSINESS INTERRUPTION) HOWEVER
# CAUSED AND ON ANY THEORY OF LIABILITY, WHETHER IN CONTRACT, STRICT LIABILITY,
# OR TORT (INCLUDING NEGLIGENCE OR OTHERWISE) ARISING IN ANY WAY OUT OF THE USE
# OF THIS SOFTWARE, EVEN IF ADVISED OF THE POSSIBILITY OF SUCH DAMAGE.
#
"""OMPT software installation management.

OMPT is used for performance analysis of OpenMP codes.
"""

from taucmdr import logger
from taucmdr.cf.software.installation import CMakeInstallation
from taucmdr.cf.compiler.host import CC, CXX



LOGGER = logger.get_logger(__name__)

<<<<<<< HEAD
REPOS = {None: 'http://tau.uoregon.edu/LLVM-openmp-8.0.tar.gz'}
=======
REPOS = {None: [
    'http://tau.uoregon.edu/LLVM-openmp-0.2.tar.gz',
    'http://fs.paratools.com/tau-mirror/LLVM-openmp-0.2.tar.gz'
]}
>>>>>>> 61edbf32

LIBRARIES = {None: ['libomp.so']}

HEADERS = {None: ['omp.h', 'ompt.h']}


class OmptInstallation(CMakeInstallation):
    """Encapsulates an OMPT installation."""

    def __init__(self, sources, target_arch, target_os, compilers):
        if sources['ompt'] == 'download-tr6':
<<<<<<< HEAD
            sources['ompt'] = 'http://tau.uoregon.edu/LLVM-openmp-ompt-tr6.tar.gz'
        elif sources['ompt'] == 'download-tr4':
            sources['ompt'] = 'http://tau.uoregon.edu/LLVM-openmp-0.2.tar.gz'
=======
            sources['ompt'] = [
                'http://tau.uoregon.edu/LLVM-openmp-ompt-tr6.tar.gz',
                'http://fs.paratools.com/tau-mirror/LLVM-openmp-ompt-tr6.tar.gz'
            ]
>>>>>>> 61edbf32
        super(OmptInstallation, self).__init__('ompt', 'ompt', sources, target_arch, target_os,
                                               compilers, REPOS, None, LIBRARIES, HEADERS)

    def cmake(self, flags):
        flags.extend(['-DCMAKE_C_COMPILER=' + self.compilers[CC].unwrap().absolute_path,
                      '-DCMAKE_CXX_COMPILER=' + self.compilers[CXX].unwrap().absolute_path,
                      '-DCMAKE_C_FLAGS=-fPIC',
                      '-DCMAKE_CXX_FLAGS=-fPIC',
                      '-DCMAKE_BUILD_TYPE=Release',
                      '-DCMAKE_DISABLE_FIND_PACKAGE_CUDA:BOOL=TRUE'])
        return super(OmptInstallation, self).cmake(flags)

    def make(self, flags):
        super(OmptInstallation, self).make(flags + ['libomp-needed-headers'])
        return super(OmptInstallation, self).make(flags)<|MERGE_RESOLUTION|>--- conflicted
+++ resolved
@@ -38,14 +38,10 @@
 
 LOGGER = logger.get_logger(__name__)
 
-<<<<<<< HEAD
-REPOS = {None: 'http://tau.uoregon.edu/LLVM-openmp-8.0.tar.gz'}
-=======
 REPOS = {None: [
-    'http://tau.uoregon.edu/LLVM-openmp-0.2.tar.gz',
-    'http://fs.paratools.com/tau-mirror/LLVM-openmp-0.2.tar.gz'
+    'http://tau.uoregon.edu/LLVM-openmp-8.0.tar.gz',
+    'http://fs.paratools.com/tau-mirror/LLVM-openmp-8.0.tar.gz'
 ]}
->>>>>>> 61edbf32
 
 LIBRARIES = {None: ['libomp.so']}
 
@@ -57,16 +53,15 @@
 
     def __init__(self, sources, target_arch, target_os, compilers):
         if sources['ompt'] == 'download-tr6':
-<<<<<<< HEAD
-            sources['ompt'] = 'http://tau.uoregon.edu/LLVM-openmp-ompt-tr6.tar.gz'
-        elif sources['ompt'] == 'download-tr4':
-            sources['ompt'] = 'http://tau.uoregon.edu/LLVM-openmp-0.2.tar.gz'
-=======
             sources['ompt'] = [
                 'http://tau.uoregon.edu/LLVM-openmp-ompt-tr6.tar.gz',
                 'http://fs.paratools.com/tau-mirror/LLVM-openmp-ompt-tr6.tar.gz'
             ]
->>>>>>> 61edbf32
+        elif sources['ompt'] == 'download-tr4':
+            sources['ompt'] = [
+                'http://tau.uoregon.edu/LLVM-openmp-0.2.tar.gz',
+                'https://fs.paratools.com/tau-mirror/LLVM-openmp-0.2.tar.gz'
+            ]
         super(OmptInstallation, self).__init__('ompt', 'ompt', sources, target_arch, target_os,
                                                compilers, REPOS, None, LIBRARIES, HEADERS)
 
