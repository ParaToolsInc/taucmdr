--- conflicted
+++ resolved
@@ -702,16 +702,11 @@
 
         if retval:
             LOGGER.warning("Return code %d from '%s'", retval, cmd_str)
-<<<<<<< HEAD
-        return retval, elapsed
-
-=======
         if record_output:
             return retval, output, elapsed
         else:
             return retval, elapsed
     
->>>>>>> be922ec0
     def export(self, dest):
         """Export experiment trial data.
 
