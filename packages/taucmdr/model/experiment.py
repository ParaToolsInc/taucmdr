# -*- coding: utf-8 -*-
#
# Copyright (c) 2015, ParaTools, Inc.
# All rights reserved.
#
# Redistribution and use in source and binary forms, with or without
# modification, are permitted provided that the following conditions are met:
# (1) Redistributions of source code must retain the above copyright notice,
#     this list of conditions and the following disclaimer.
# (2) Redistributions in binary form must reproduce the above copyright notice,
#     this list of conditions and the following disclaimer in the documentation
#     and/or other materials provided with the distribution.
# (3) Neither the name of ParaTools, Inc. nor the names of its contributors may
#     be used to endorse or promote products derived from this software without
#     specific prior written permission.
#
# THIS SOFTWARE IS PROVIDED BY THE COPYRIGHT HOLDERS AND CONTRIBUTORS "AS IS"
# AND ANY EXPRESS OR IMPLIED WARRANTIES, INCLUDING, BUT NOT LIMITED TO, THE
# IMPLIED WARRANTIES OF MERCHANTABILITY AND FITNESS FOR A PARTICULAR PURPOSE ARE
# DISCLAIMED. IN NO EVENT SHALL THE COPYRIGHT HOLDER OR CONTRIBUTORS BE LIABLE
# FOR ANY DIRECT, INDIRECT, INCIDENTAL, SPECIAL, EXEMPLARY, OR CONSEQUENTIAL
# DAMAGES (INCLUDING, BUT NOT LIMITED TO, PROCUREMENT OF SUBSTITUTE GOODS OR
# SERVICES; LOSS OF USE, DATA, OR PROFITS; OR BUSINESS INTERRUPTION) HOWEVER
# CAUSED AND ON ANY THEORY OF LIABILITY, WHETHER IN CONTRACT, STRICT LIABILITY,
# OR TORT (INCLUDING NEGLIGENCE OR OTHERWISE) ARISING IN ANY WAY OUT OF THE USE
# OF THIS SOFTWARE, EVEN IF ADVISED OF THE POSSIBILITY OF SUCH DAMAGE.
#
"""Experiment data model.

An Experiment uniquely groups a :any:`Target`, :any:`Application`, and :any:`Measurement`
and will have zero or more :any:`Trial`. There is one selected experiment per project.
The selected experiment will be used for application compilation and trial visualization.
"""

import os
import fasteners
import six
from taucmdr import logger, util
from taucmdr.error import ConfigurationError, InternalError, IncompatibleRecordError, ProjectSelectionError
from taucmdr.error import ExperimentSelectionError
from taucmdr.mvc.model import Model
from taucmdr.mvc.controller import Controller
from taucmdr.model.trial import Trial
from taucmdr.model.project import Project
from taucmdr.cf.storage.levels import PROJECT_STORAGE, highest_writable_storage


LOGGER = logger.get_logger(__name__)


def attributes():
    from taucmdr.model.target import Target
    from taucmdr.model.application import Application
    from taucmdr.model.measurement import Measurement
    return {
        'name': {
            'primary_key': True,
            'type': 'string',
            'description': 'human-readable experiment name',
            'unique': True,
            'hashed': True
        },
        'project': {
            'model': Project,
            'required': True,
            'description': "Project this experiment belongs to",
            'unique': True,
            'hashed': False,
            'direction': 'up'
        },
        'target': {
            'model': Target,
            'required': True,
            'description': "The experiment's hardware/software configuration",
            'argparse': {'flags': ('--target',),
                         'metavar': '<name>'},
            'hashed': True,
            'direction': 'up'
        },
        'application': {
            'model': Application,
            'required': True,
            'description': "Application this experiment uses",
            'argparse': {'flags': ('--application',),
                         'metavar': '<name>'},
            'hashed': True,
            'direction': 'up'
        },
        'measurement': {
            'model': Measurement,
            'required': True,
            'description': "Measurement parameters for this experiment",
            'argparse': {'flags': ('--measurement',),
                         'metavar': '<name>'},
            'hashed': True,
            'direction': 'up'
        },
        'trials': {
            'collection': Trial,
            'via': 'experiment',
            'description': "Trials of this experiment",
            'hashed': False,
            'direction': 'down'
        },
        'tau_makefile': {
            'type': 'string',
            'description': 'TAU Makefile used during this experiment, if any.',
            'hashed': True
        }
    }


class ExperimentController(Controller):
    """Experiment data controller."""
 
    @property
    def _project_eid(self):
        """Avoid multiple lookup of the selected project since project selection will not change mid-process."""
        try:
            return self._selected_project.eid
        except AttributeError:
            # pylint: disable=attribute-defined-outside-init
            self._selected_project = Project.controller(self.storage).selected() 
            return self._selected_project.eid

    def _restrict_project(self, keys):
        """Ensures that we only operate on experiment records in the selected project.""" 
        try:
            return dict(keys, project=self._project_eid)
        except (TypeError, ValueError):
            try:
                return [dict(key, project=self._project_eid) for key in keys]
            except (TypeError, ValueError):
                pass
        return keys
 
    def one(self, keys):
        return super(ExperimentController, self).one(self._restrict_project(keys))
     
    def all(self):
        keys = {'project': self._project_eid}
        return [self.model(record) for record in self.storage.search(keys=keys, table_name=self.model.name)]
    
    def count(self):
        try:
            return len(self.all())
        except ProjectSelectionError:
            return 0
 
    def search(self, keys=None):
        return super(ExperimentController, self).search(self._restrict_project(keys))
 
    def exists(self, keys):
        return super(ExperimentController, self).exists(self._restrict_project(keys))
    
    def _check_unique(self, data, match_any=False):
        """Default match_any to False to prevent matches outside the selected project."""
        return super(ExperimentController, self)._check_unique(data, match_any)
 
    def create(self, data, pulling=False):
        data['project'] = self._project_eid
        return super(ExperimentController, self).create(data, pulling)
 
    def update(self, data, keys):
        return super(ExperimentController, self).update(data, self._restrict_project(keys))
 
    def unset(self, fields, keys):
        return super(ExperimentController, self).unset(fields, self._restrict_project(keys))
 
    def delete(self, keys):
        return super(ExperimentController, self).delete(self._restrict_project(keys))


class Experiment(Model):
    """Experiment data model."""

    __attributes__ = attributes
    
    __controller__ = ExperimentController

    @classmethod
    def controller(cls, storage=PROJECT_STORAGE):
        return cls.__controller__(cls, storage)

    @classmethod
    def select(cls, name, storage=PROJECT_STORAGE):
        """Changes the selected experiment in the current project.
        
        Raises:
            ExperimentSelectionError: No experiment with the given name in the currently selected project.

        Args:
            name (str): Name of the experiment to select.
        """
        proj_ctrl = Project.controller(storage=storage)
        proj = proj_ctrl.selected()
        expr_ctrl = cls.controller(storage=storage)
        data = {"name": name, "project": proj.eid}
        matching = expr_ctrl.search(data)
        if not matching:
            matching = expr_ctrl.search_hash(name)
        if not matching:
            raise ExperimentSelectionError("There is no experiment named '%s' in project '%s'." % (name, proj['name']))
        elif len(matching) > 1:
            raise InternalError("More than one experiment with data %r exists!" % data)
        else:
            expr = matching[0]
        proj_ctrl.select(proj, expr)

    @classmethod
    def rebuild_required(cls):
        """Builds a string indicating if an application rebuild is required.

        Rebuild information is taken from the 'rebuild_required' topic.

        Returns:
            str: String indicating why an application rebuild is required.
        """
        def _fmt(val):
            if isinstance(val, list):
                return "[%s]" % ", ".join(val)
            elif isinstance(val, six.string_types):
                return "'%s'" % val
            else:
                return str(val)
        rebuild_required = cls.controller().pop_topic('rebuild_required')
        if not rebuild_required:
            return ''
        parts = ["Application rebuild required:"]
        for changed in rebuild_required:
            for attr, change in six.iteritems(changed):
                old, new = (_fmt(x) for x in change)
                if old is None:
                    parts.append("  - %s is now set to %s" % (attr, new))
                elif new is None:
                    parts.append("  - %s is now unset" % attr)
                else:
                    parts.append("  - %s changed from %s to %s" % (attr, old, new))
        return '\n'.join(parts)

    @property
    def prefix(self):
        with fasteners.InterProcessLock(os.path.join(PROJECT_STORAGE.prefix, '.lock')):
            return os.path.join(self.populate('project').prefix, self['name'])

    def verify(self):
        """Checks all components of the experiment for mutual compatibility."""
        populated = self.populate()
        proj = populated['project']
        targ = populated['target']
        app = populated['application']
        meas = populated['measurement']
        for model in targ, app, meas:
            if proj.eid not in model['projects']:
                raise IncompatibleRecordError("%s '%s' is not a member of project configuration '%s'." %
                                              (model.name, model['name'], proj['name']))
        for lhs in [targ, app, meas]:
            for rhs in [targ, app, meas]:
                lhs.check_compatibility(rhs)

    def on_create(self, pulling):
        self.verify()
        try:
            util.mkdirp(self.prefix)
        except:
            raise ConfigurationError('Cannot create directory %r' % self.prefix,
                                     'Check that you have `write` access')

    def on_delete(self):
        try:
            util.rmtree(self.prefix)
        except Exception as err:  # pylint: disable=broad-except
            if os.path.exists(self.prefix):
                LOGGER.error("Could not remove experiment data at '%s': %s", self.prefix, err)
                
    def data_size(self):
        return sum([int(trial.get('data_size', 0)) for trial in self.populate('trials')])

    def next_trial_number(self):
        trials = self.populate(attribute='trials', defaults=True)
        for i, j in enumerate(sorted([trial['number'] for trial in trials])):
            if i != j:
                return i
        return len(trials)

    @fasteners.interprocess_locked(os.path.join(highest_writable_storage().prefix, '.lock'))
    def configure(self):
        """Sets up the Experiment for a new trial.

        Installs or configures TAU and all its dependencies.  After calling this
        function, the experiment is ready to operate on the user's application.

        Returns:
            TauInstallation: Object handle for the TAU installation.
        """
        from taucmdr.cf.software.tau_installation import TauInstallation
        LOGGER.debug("Configuring experiment %s", self['name'])
        with fasteners.InterProcessLock(os.path.join(PROJECT_STORAGE.prefix, '.lock')):
            populated = self.populate(defaults=True)
        target = populated['target']
        application = populated['application']
        measurement = populated['measurement']
        baseline = measurement.get_or_default('baseline')
        tau = TauInstallation(\
                    target.sources(),
                    target_arch=target.architecture(),
                    target_os=target.operating_system(),
                    compilers=target.compilers(),
                    # Use a minimal configuration for the baseline measurement
                    minimal=baseline,
                    # TAU feature suppport
                    application_linkage=application.get_or_default('linkage'),
                    openmp_support=application.get_or_default('openmp'),
                    pthreads_support=application.get_or_default('pthreads'),
                    tbb_support=application.get_or_default('tbb'),
                    mpi_support=application.get_or_default('mpi'),
                    mpi_libraries=target.get('mpi_libraries', []),
                    cuda_support=application.get_or_default('cuda'),
                    cuda_prefix=target.get('cuda_toolkit', None),
                    opencl_support=application.get_or_default('opencl'),
                    opencl_prefix=target.get('opencl', None),
                    shmem_support=application.get_or_default('shmem'),
                    shmem_libraries=target.get('shmem_libraries', []),
                    mpc_support=application.get_or_default('mpc'),
                    # Instrumentation methods and options
                    source_inst=measurement.get_or_default('source_inst'),
                    compiler_inst=measurement.get_or_default('compiler_inst'),
                    keep_inst_files=measurement.get_or_default('keep_inst_files'),
                    reuse_inst_files=measurement.get_or_default('reuse_inst_files'),
                    select_file=application.get('select_file', None),
                    # Measurement methods and options
                    baseline=baseline,
                    profile=measurement.get_or_default('profile'),
                    trace=measurement.get_or_default('trace'),
                    sample=measurement.get_or_default('sample'),
                    metrics=measurement.get_or_default('metrics'),
                    measure_io=measurement.get_or_default('io'),
                    measure_mpi=measurement.get_or_default('mpi'),
                    measure_openmp=measurement.get_or_default('openmp'),
                    measure_opencl=measurement.get_or_default('opencl'),
                    measure_cuda=measurement.get_or_default('cuda'),
                    measure_shmem=measurement.get_or_default('shmem'),
                    measure_heap_usage=measurement.get_or_default('heap_usage'),
                    measure_system_load=measurement.get_or_default('system_load'),
                    measure_memory_alloc=measurement.get_or_default('memory_alloc'),
                    measure_comm_matrix=measurement.get_or_default('comm_matrix'),
                    measure_callsite=measurement.get_or_default('callsite'),
                    callpath_depth=measurement.get_or_default('callpath'),
                    throttle=measurement.get_or_default('throttle'),
                    metadata_merge=measurement.get_or_default('metadata_merge'),
                    throttle_per_call=measurement.get_or_default('throttle_per_call'),
                    throttle_num_calls=measurement.get_or_default('throttle_num_calls'),
                    forced_makefile=target.get('forced_makefile', None))
        tau.install()
        if not baseline:
            self.controller(self.storage).update({'tau_makefile': os.path.basename(tau.get_makefile())}, self.eid)
        return tau

    def managed_build(self, compiler_cmd, compiler_args):
        """Uses this experiment to perform a build operation.

        Checks that this experiment is compatible with the desired build operation,
        prepares the experiment, and performs the operation.

        Args:
            compiler_cmd (str): The compiler command intercepted by TAU Commander.
            compiler_args (list): Compiler command line arguments intercepted by TAU Commander.

        Raises:
            ConfigurationError: The experiment is not configured to perform the desired build.

        Returns:
            int: Build subprocess return code.
        """
        LOGGER.debug("Managed build: %s", [compiler_cmd] + compiler_args)
        target = self.populate('target')
        application = self.populate('application')
        target_compilers = target.check_compiler(compiler_cmd, compiler_args)
        try:
            found_compiler = application.check_compiler(target_compilers)
        except ConfigurationError as err:
            msg = err.value + ("\nTAU will add additional compiler options "
                               "and attempt to continue but this may have unexpected results.")
            LOGGER.warning(msg)
            found_compiler = target_compilers[0]
        # We've found a candidate compiler.  Check that this compiler record is still valid.
        installed_compiler = found_compiler.verify()
        tau = self.configure()
        meas = self.populate('measurement')
        try:
            tau.force_tau_options = meas['force_tau_options']
        except KeyError:
            pass
        else:
            LOGGER.warning("Measurement '%s' forces TAU_OPTIONS='%s'", meas['name'], ' '.join(tau.force_tau_options))
        return tau.compile(installed_compiler, compiler_args)

    def managed_run(self, launcher_cmd, application_cmds, description=None): 
        """Uses this experiment to run an application command.

        Performs all relevent system preparation tasks to run the user's application
        under the specified experimental configuration.

        Args:
            launcher_cmd (list): Application launcher with command line arguments.
            application_cmds (list): List of application executables with command line arguments (list of lists).
            description (str): If not None, a description of the run.

        Raises:
            ConfigurationError: The experiment is not configured to perform the desired run.

        Returns:
            int: Application subprocess return code.
        """
        tau = self.configure()
        application = self.populate('application')
        for application_cmd in application_cmds:
            cmd0 = application_cmd[0]
            linkage = util.get_binary_linkage(cmd0)
            if linkage is None:
                LOGGER.warning("Unable to check application linkage on '%s'", cmd0)
                break
            if linkage != application['linkage']:
                LOGGER.warning("Application configuration %s specifies %s linkage but '%s' has %s linkage",
                               application['name'], application['linkage'], cmd0, linkage)
        cmd, env = tau.get_application_command(launcher_cmd, application_cmds)
        proj = self.populate('project')
        return Trial.controller(self.storage).perform(proj, cmd, os.getcwd(), env, description)

    @property
    def num_trials(self):
        return len(self.populate('trials'))

    def trials(self, trial_numbers=None):
        """Get a list of modeled trial records.

        If `bool(trial_numbers)` is False, return the most recent trial.
        Otherwise return a list of Trial objects for the given trial numbers.

        Args:
            trial_numbers (list): List of numbers of trials to retrieve.

        Returns:
            list: Modeled trial records.

        Raises:
            ConfigurationError: Invalid trial number or no trials in selected experiment.
        """
        if trial_numbers:
<<<<<<< HEAD
            trials = []
            for num in trial_numbers:
                found = Trial.controller(self.storage).one({'experiment': self.eid, 'number': num})
                if not found:
                    raise ConfigurationError("Experiment '%s' has no trial with number %s" % (self.name, num))
                trials.append(found)
=======
            trials = [Trial.controller(self.storage).one({'experiment': self.eid, 'number': num}) for num in trial_numbers]
            not_found = [str(trial_numbers[trial_num]) for trial_num, trial in enumerate(trials) if trial == None]
            if not_found:
                raise ConfigurationError("Experiment '%s' has no trial with number(s): %s." % (self.name, ", ".join(not_found)))
>>>>>>> d473f45f
            return trials
        else:
            trials = self.populate('trials')
            if not trials:
                raise ConfigurationError("No trials in experiment %s" % self['name'])
            found = trials[0]
            for trial in trials[1:]:
                if trial['begin_time'] > found['begin_time']:
                    found = trial
            return [found]
<|MERGE_RESOLUTION|>--- conflicted
+++ resolved
@@ -447,19 +447,10 @@
             ConfigurationError: Invalid trial number or no trials in selected experiment.
         """
         if trial_numbers:
-<<<<<<< HEAD
-            trials = []
-            for num in trial_numbers:
-                found = Trial.controller(self.storage).one({'experiment': self.eid, 'number': num})
-                if not found:
-                    raise ConfigurationError("Experiment '%s' has no trial with number %s" % (self.name, num))
-                trials.append(found)
-=======
             trials = [Trial.controller(self.storage).one({'experiment': self.eid, 'number': num}) for num in trial_numbers]
             not_found = [str(trial_numbers[trial_num]) for trial_num, trial in enumerate(trials) if trial == None]
             if not_found:
                 raise ConfigurationError("Experiment '%s' has no trial with number(s): %s." % (self.name, ", ".join(not_found)))
->>>>>>> d473f45f
             return trials
         else:
             trials = self.populate('trials')
