# -*- coding: utf-8 -*-
#
# Copyright (c) 2015, ParaTools, Inc.
# All rights reserved.
#
# Redistribution and use in source and binary forms, with or without
# modification, are permitted provided that the following conditions are met:
# (1) Redistributions of source code must retain the above copyright notice,
#     this list of conditions and the following disclaimer.
# (2) Redistributions in binary form must reproduce the above copyright notice,
#     this list of conditions and the following disclaimer in the documentation
#     and/or other materials provided with the distribution.
# (3) Neither the name of ParaTools, Inc. nor the names of its contributors may
#     be used to endorse or promote products derived from this software without
#     specific prior written permission.
#
# THIS SOFTWARE IS PROVIDED BY THE COPYRIGHT HOLDERS AND CONTRIBUTORS "AS IS"
# AND ANY EXPRESS OR IMPLIED WARRANTIES, INCLUDING, BUT NOT LIMITED TO, THE
# IMPLIED WARRANTIES OF MERCHANTABILITY AND FITNESS FOR A PARTICULAR PURPOSE ARE
# DISCLAIMED. IN NO EVENT SHALL THE COPYRIGHT HOLDER OR CONTRIBUTORS BE LIABLE
# FOR ANY DIRECT, INDIRECT, INCIDENTAL, SPECIAL, EXEMPLARY, OR CONSEQUENTIAL
# DAMAGES (INCLUDING, BUT NOT LIMITED TO, PROCUREMENT OF SUBSTITUTE GOODS OR
# SERVICES; LOSS OF USE, DATA, OR PROFITS; OR BUSINESS INTERRUPTION) HOWEVER
# CAUSED AND ON ANY THEORY OF LIABILITY, WHETHER IN CONTRACT, STRICT LIABILITY,
# OR TORT (INCLUDING NEGLIGENCE OR OTHERWISE) ARISING IN ANY WAY OUT OF THE USE
# OF THIS SOFTWARE, EVEN IF ADVISED OF THE POSSIBILITY OF SUCH DAMAGE.
#
"""Experiment data model.

An Experiment uniquely groups a :any:`Target`, :any:`Application`, and :any:`Measurement`
and will have zero or more :any:`Trial`. There is one selected experiment per project.
The selected experiment will be used for application compilation and trial visualization.
"""

import os
import fasteners
from taucmdr import logger, util
from taucmdr.error import ConfigurationError, InternalError, IncompatibleRecordError, ProjectSelectionError
from taucmdr.error import ExperimentSelectionError
from taucmdr.mvc.model import Model
from taucmdr.mvc.controller import Controller
from taucmdr.model.trial import Trial
from taucmdr.model.project import Project
from taucmdr.cf.storage.levels import PROJECT_STORAGE, highest_writable_storage


LOGGER = logger.get_logger(__name__)


def attributes():
    from taucmdr.model.target import Target
    from taucmdr.model.application import Application
    from taucmdr.model.measurement import Measurement
    return {
        'name': {
            'primary_key': True,
            'type': 'string',
            'description': 'human-readable experiment name',
            'unique': True,
        },
        'project': {
            'model': Project,
            'required': True,
            'description': "Project this experiment belongs to",
            'unique': True
        },
        'target': {
            'model': Target,
            'required': True,
            'description': "The experiment's hardware/software configuration",
            'argparse': {'flags': ('--target',),
                         'metavar': '<name>'}
        },
        'application': {
            'model': Application,
            'required': True,
            'description': "Application this experiment uses",
            'argparse': {'flags': ('--application',),
                         'metavar': '<name>'}
        },
        'measurement': {
            'model': Measurement,
            'required': True,
            'description': "Measurement parameters for this experiment",
            'argparse': {'flags': ('--measurement',),
                         'metavar': '<name>'}
        },
        'trials': {
            'collection': Trial,
            'via': 'experiment',
            'description': "Trials of this experiment"
        },
        'tau_makefile': {
            'type': 'string',
            'description': 'TAU Makefile used during this experiment, if any.'
        },
        'record_output': {
            'type': 'boolean',
            'default': False,
            'description': "Record application stdout",
            'argparse': {'flags': ('--record-output',)},
        }
    }


class ExperimentController(Controller):
    """Experiment data controller."""
 
    @property
    def _project_eid(self):
        """Avoid multiple lookup of the selected project since project selection will not change mid-process."""
        try:
            return self._selected_project.eid
        except AttributeError:
            # pylint: disable=attribute-defined-outside-init
            self._selected_project = Project.controller(self.storage).selected() 
            return self._selected_project.eid
    
    def _restrict_project(self, keys):
        """Ensures that we only operate on experiment records in the selected project.""" 
        try:
            return dict(keys, project=self._project_eid)
        except (TypeError, ValueError):
            try:
                return [dict(key, project=self._project_eid) for key in keys]
            except (TypeError, ValueError):
                pass
        return keys
 
    def one(self, keys):
        return super(ExperimentController, self).one(self._restrict_project(keys))
     
    def all(self):
        keys = {'project': self._project_eid}
        return [self.model(record) for record in self.storage.search(keys=keys, table_name=self.model.name)]
    
    def count(self):
        try:
            return len(self.all())
        except ProjectSelectionError:
            return 0
 
    def search(self, keys=None):
        return super(ExperimentController, self).search(self._restrict_project(keys))
 
    def exists(self, keys):
        return super(ExperimentController, self).exists(self._restrict_project(keys))
    
    def _check_unique(self, data, match_any=False):
        """Default match_any to False to prevent matches outside the selected project."""
        return super(ExperimentController, self)._check_unique(data, match_any)
 
    def create(self, data):
        data['project'] = self._project_eid
        return super(ExperimentController, self).create(data)
 
    def update(self, data, keys):
        return super(ExperimentController, self).update(data, self._restrict_project(keys))
 
    def unset(self, fields, keys):
        return super(ExperimentController, self).unset(fields, self._restrict_project(keys))
 
    def delete(self, keys):
        return super(ExperimentController, self).delete(self._restrict_project(keys))


class Experiment(Model):
    """Experiment data model."""

    __attributes__ = attributes
    
    __controller__ = ExperimentController

    @classmethod
    def controller(cls, storage=PROJECT_STORAGE):
        return cls.__controller__(cls, storage)

    @classmethod
    def select(cls, name):
        """Changes the selected experiment in the current project.
        
        Raises:
            ExperimentSelectionError: No experiment with the given name in the currently selected project.

        Args:
            name (str): Name of the experiment to select.
        """
        proj_ctrl = Project.controller()
        proj = proj_ctrl.selected()
        expr_ctrl = cls.controller()
        data = {"name": name, "project": proj.eid}
        matching = expr_ctrl.search(data)
        if not matching:
            raise ExperimentSelectionError("There is no experiment named '%s' in project '%s'." % (name, proj['name']))
        elif len(matching) > 1:
            raise InternalError("More than one experiment with data %r exists!" % data)
        else:
            expr = matching[0]
        proj_ctrl.select(proj, expr)

    @classmethod
    def rebuild_required(cls):
        """Builds a string indicating if an application rebuild is required.

        Rebuild information is taken from the 'rebuild_required' topic.

        Returns:
            str: String indicating why an application rebuild is required.
        """
        def _fmt(val):
            if isinstance(val, list):
                return "[%s]" % ", ".join(val)
            elif isinstance(val, basestring):
                return "'%s'" % val
            else:
                return str(val)
        rebuild_required = cls.controller().pop_topic('rebuild_required')
        if not rebuild_required:
            return ''
        parts = ["Application rebuild required:"]
        for changed in rebuild_required:
            for attr, change in changed.iteritems():
                old, new = (_fmt(x) for x in change)
                if old is None:
                    parts.append("  - %s is now set to %s" % (attr, new))
                elif new is None:
                    parts.append("  - %s is now unset" % attr)
                else:
                    parts.append("  - %s changed from %s to %s" % (attr, old, new))
        return '\n'.join(parts)

    @property
    def prefix(self):
        with fasteners.InterProcessLock(os.path.join(PROJECT_STORAGE.prefix, '.lock')):
            return os.path.join(self.populate('project').prefix, self['name'])

    def verify(self):
        """Checks all components of the experiment for mutual compatibility."""
        populated = self.populate()
        proj = populated['project']
        targ = populated['target']
        app = populated['application']
        meas = populated['measurement']
        for model in targ, app, meas:
            if proj.eid not in model['projects']:
                raise IncompatibleRecordError("%s '%s' is not a member of project configuration '%s'." %
                                              (model.name, model['name'], proj['name']))
        for lhs in [targ, app, meas]:
            for rhs in [targ, app, meas]:
                lhs.check_compatibility(rhs)

    def on_create(self):
        self.verify()
        try:
            util.mkdirp(self.prefix)
        except:
            raise ConfigurationError('Cannot create directory %r' % self.prefix,
                                     'Check that you have `write` access')

    def on_delete(self):
        try:
            util.rmtree(self.prefix)
        except Exception as err:  # pylint: disable=broad-except
            if os.path.exists(self.prefix):
                LOGGER.error("Could not remove experiment data at '%s': %s", self.prefix, err)
                
    def data_size(self):
        return sum([int(trial.get('data_size', 0)) for trial in self.populate('trials')])

    def next_trial_number(self):
        trials = self.populate(attribute='trials', defaults=True)
        for i, j in enumerate(sorted([trial['number'] for trial in trials])):
            if i != j:
                return i
        return len(trials)

    @fasteners.interprocess_locked(os.path.join(highest_writable_storage().prefix, '.lock'))
    def configure(self):
        """Sets up the Experiment for a new trial.

        Installs or configures TAU and all its dependencies.  After calling this
        function, the experiment is ready to operate on the user's application.

        Returns:
            TauInstallation: Object handle for the TAU installation.
        """
        from taucmdr.cf.software.tau_installation import TauInstallation
        LOGGER.debug("Configuring experiment %s", self['name'])
        with fasteners.InterProcessLock(os.path.join(PROJECT_STORAGE.prefix, '.lock')):
            populated = self.populate(defaults=True)
        target = populated['target']
        application = populated['application']
        measurement = populated['measurement']
        baseline = measurement.get_or_default('baseline')
        tau = TauInstallation(\
                    target.sources(),
                    target_arch=target.architecture(),
                    target_os=target.operating_system(),
                    compilers=target.compilers(),
                    # Use a minimal configuration for the baseline measurement
                    minimal=baseline,
                    # TAU feature suppport
                    application_linkage=application.get_or_default('linkage'),
                    openmp_support=application.get_or_default('openmp'),
                    pthreads_support=application.get_or_default('pthreads'),
                    tbb_support=application.get_or_default('tbb'),
                    mpi_support=application.get_or_default('mpi'),
                    mpi_libraries=target.get('mpi_libraries', []),
                    caf_support=application.get_or_default('caf'),
                    cuda_support=application.get_or_default('cuda'),
                    cuda_prefix=target.get('cuda_toolkit', None),
                    opencl_support=application.get_or_default('opencl'),
                    opencl_prefix=target.get('opencl', None),
                    shmem_support=application.get_or_default('shmem'),
                    shmem_libraries=target.get('shmem_libraries', []),
                    mpc_support=application.get_or_default('mpc'),
                    # Instrumentation methods and options
                    source_inst=measurement.get_or_default('source_inst'),
                    compiler_inst=measurement.get_or_default('compiler_inst'),
                    keep_inst_files=measurement.get_or_default('keep_inst_files'),
                    reuse_inst_files=measurement.get_or_default('reuse_inst_files'),
                    select_file=measurement.get('select_file', None),
                    # Measurement methods and options
                    baseline=baseline,
                    profile=measurement.get_or_default('profile'),
                    trace=measurement.get_or_default('trace'),
                    sample=measurement.get_or_default('sample'),
                    metrics=measurement.get_or_default('metrics'),
                    measure_io=measurement.get_or_default('io'),
                    measure_mpi=measurement.get_or_default('mpi'),
                    measure_openmp=measurement.get_or_default('openmp'),
                    measure_opencl=measurement.get_or_default('opencl'),
                    measure_cuda=measurement.get_or_default('cuda'),
                    measure_shmem=measurement.get_or_default('shmem'),
                    measure_heap_usage=measurement.get_or_default('heap_usage'),
                    measure_system_load=measurement.get_or_default('system_load'),
                    measure_memory_alloc=measurement.get_or_default('memory_alloc'),
                    measure_comm_matrix=measurement.get_or_default('comm_matrix'),
                    measure_callsite=measurement.get_or_default('callsite'),
                    callpath_depth=measurement.get_or_default('callpath'),
                    throttle=measurement.get_or_default('throttle'),
                    metadata_merge=measurement.get_or_default('metadata_merge'),
                    throttle_per_call=measurement.get_or_default('throttle_per_call'),
                    throttle_num_calls=measurement.get_or_default('throttle_num_calls'),
                    forced_makefile=target.get('forced_makefile', None),
                    unwind_depth=measurement.get_or_default('unwind_depth'))
        tau.install()
        if not baseline:
            self.controller(self.storage).update({'tau_makefile': os.path.basename(tau.get_makefile())}, self.eid)
        return tau

    def managed_build(self, compiler_cmd, compiler_args):
        """Uses this experiment to perform a build operation.

        Checks that this experiment is compatible with the desired build operation,
        prepares the experiment, and performs the operation.

        Args:
            compiler_cmd (str): The compiler command intercepted by TAU Commander.
            compiler_args (list): Compiler command line arguments intercepted by TAU Commander.

        Raises:
            ConfigurationError: The experiment is not configured to perform the desired build.

        Returns:
            int: Build subprocess return code.
        """
        LOGGER.debug("Managed build: %s", [compiler_cmd] + compiler_args)
        target = self.populate('target')
        application = self.populate('application')
        target_compilers = target.check_compiler(compiler_cmd, compiler_args)
        try:
            found_compiler = application.check_compiler(target_compilers)
        except ConfigurationError as err:
            msg = err.value + ("\nTAU will add additional compiler options "
                               "and attempt to continue but this may have unexpected results.")
            LOGGER.warning(msg)
            found_compiler = target_compilers[0]
        # We've found a candidate compiler.  Check that this compiler record is still valid.
        installed_compiler = found_compiler.verify()
        tau = self.configure()
        meas = self.populate('measurement')
        try:
            tau.force_tau_options = meas['force_tau_options']
        except KeyError:
            pass
        else:
            LOGGER.warning("Measurement '%s' forces TAU_OPTIONS='%s'", meas['name'], ' '.join(tau.force_tau_options))
        try:
            tau.extra_tau_options = meas['extra_tau_options']
        except KeyError:
            pass
        else:
<<<<<<< HEAD
            LOGGER.warning("Measurement '%s' adds extra options TAU_OPTIONS='%s'", meas['name'], ' '.join(tau.extra_tau_options))
=======
            LOGGER.warning("Measurement '%s' forces adds '%s' to TAU_OPTIONS", meas['name'], ' '.join(tau.extra_tau_options))
>>>>>>> d95d2ba8
        return tau.compile(installed_compiler, compiler_args)

    def managed_run(self, launcher_cmd, application_cmds, description=None): 
        """Uses this experiment to run an application command.

        Performs all relevent system preparation tasks to run the user's application
        under the specified experimental configuration.

        Args:
            launcher_cmd (list): Application launcher with command line arguments.
            application_cmds (list): List of application executables with command line arguments (list of lists).
            description (str): If not None, a description of the run.

        Raises:
            ConfigurationError: The experiment is not configured to perform the desired run.

        Returns:
            int: Application subprocess return code.
        """
        tau = self.configure()
        application = self.populate('application')
        for application_cmd in application_cmds:
            cmd0 = application_cmd[0]
            linkage = util.get_binary_linkage(cmd0)
            if linkage is None:
                LOGGER.warning("Unable to check application linkage on '%s'", cmd0)
                break
            if linkage != application['linkage']:
                LOGGER.warning("Application configuration %s specifies %s linkage but '%s' has %s linkage",
                               application['name'], application['linkage'], cmd0, linkage)
        cmd, env = tau.get_application_command(launcher_cmd, application_cmds)
        proj = self.populate('project')
        record_output = self.populate(attribute='record_output', defaults=True)
        return Trial.controller(self.storage).perform(proj, cmd, os.getcwd(), env, description, record_output)

    def trials(self, trial_numbers=None):
        """Get a list of modeled trial records.

        If `bool(trial_numbers)` is False, return the most recent trial.
        Otherwise return a list of Trial objects for the given trial numbers.

        Args:
            trial_numbers (list): List of numbers of trials to retrieve.

        Returns:
            list: Modeled trial records.

        Raises:
            ConfigurationError: Invalid trial number or no trials in selected experiment.
        """
        trials = self.populate('trials')
        if not trials:
            raise ConfigurationError("No trials in experiment %s" % self['name'])
        if trial_numbers:
            all_numbers = set(trial['number'] for trial in trials)
            not_found = [i for i in trial_numbers if i not in all_numbers]
            if not_found:
                raise ConfigurationError("Experiment '%s' has no trial with number(s): %s." % 
                                         (self['name'], ", ".join(not_found)))
            return [trial for trial in trials if trial['number'] in trial_numbers]
        else:
            found = trials[0]
            for trial in trials[1:]:
                if trial['begin_time'] > found['begin_time']:
                    found = trial
            return [found]<|MERGE_RESOLUTION|>--- conflicted
+++ resolved
@@ -391,11 +391,8 @@
         except KeyError:
             pass
         else:
-<<<<<<< HEAD
-            LOGGER.warning("Measurement '%s' adds extra options TAU_OPTIONS='%s'", meas['name'], ' '.join(tau.extra_tau_options))
-=======
+            #LOGGER.warning("Measurement '%s' adds extra options TAU_OPTIONS='%s'", meas['name'], ' '.join(tau.extra_tau_options))
             LOGGER.warning("Measurement '%s' forces adds '%s' to TAU_OPTIONS", meas['name'], ' '.join(tau.extra_tau_options))
->>>>>>> d95d2ba8
         return tau.compile(installed_compiler, compiler_args)
 
     def managed_run(self, launcher_cmd, application_cmds, description=None): 
