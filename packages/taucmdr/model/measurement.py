--- conflicted
+++ resolved
@@ -136,13 +136,9 @@
                               Target.exclude('binutils_source', None),
                               Target.encourage('libunwind_source'),
                               Target.discourage('libunwind_source', None),
-<<<<<<< HEAD
-                              Target.exclude('host_os', DARWIN))},
-            'hashed': True
-=======
                               Target.exclude('host_os', DARWIN),
-                              Measurement.exclude('baseline', True))}
->>>>>>> d27e8485
+                              Measurement.exclude('baseline', True))},
+            'hashed': True
         },
         'source_inst': {
             'type': 'string',
@@ -154,16 +150,11 @@
                          'nargs': '?',
                          'choices': ('automatic', 'manual', 'never'),
                          'const': 'automatic'},
-<<<<<<< HEAD
-            'compat': {'automatic': Target.exclude('pdt_source', None)},
-            'rebuild_required': True,
-            'hashed': True
-=======
-            'compat': {lambda x: x in ('automatic', 'manual'): 
+            'compat': {lambda x: x in ('automatic', 'manual'):
                        (Target.exclude('pdt_source', None),
                         Measurement.exclude('baseline', True))},
-            'rebuild_required': True
->>>>>>> d27e8485
+            'rebuild_required': True,
+            'hashed': True
         },
         'compiler_inst': {
             'type': 'string',
@@ -180,24 +171,10 @@
                         Target.exclude('binutils_source', None),
                         Target.require('libunwind_source'),
                         Target.exclude('libunwind_source', None),
-<<<<<<< HEAD
-                        Target.exclude('host_os', DARWIN))},
-            'rebuild_required': True,
-            'hashed': True
-        },
-        'link_only': {
-            'type': 'boolean',
-            'default': False,
-            'description': "don't instrument, only link the TAU library to the application",
-            'argparse': {'flags': ('--link-only',),
-                         'group': 'instrumentation'},
-            'rebuild_required': True,
-            'hashed': True
-=======
                         Target.exclude('host_os', DARWIN),
                         Measurement.exclude('baseline', True))},
-            'rebuild_required': True
->>>>>>> d27e8485
+            'rebuild_required': True,
+            'hashed': True
         },
         'mpi': {
             'type': 'boolean',
@@ -207,16 +184,11 @@
             'compat': {True:
                        (Target.require(MPI_CC.keyword),
                         Target.require(MPI_CXX.keyword),
-<<<<<<< HEAD
-                        Target.require(MPI_FC.keyword))},
-            'rebuild_required': True,
-            'hashed': True
-=======
                         Target.require(MPI_FC.keyword),
                         Application.require('mpi', True),
                         Measurement.exclude('baseline', True))},
-            'rebuild_required': True
->>>>>>> d27e8485
+            'rebuild_required': True,
+            'hashed': True
         },
         'openmp': {
             'type': 'string',
@@ -227,31 +199,21 @@
                          'choices': ('ignore', 'opari', 'ompt')},
             'compat': {'opari':
                        (Application.require('openmp', True),
-<<<<<<< HEAD
-                        Measurement.discourage('source_inst', 'never')),
-                       'ompt': Application.require('openmp', True)},
-            'rebuild_required': True,
-            'hashed': True
-=======
                         Measurement.exclude('baseline', True)),
                        'ompt': (Application.require('openmp', True),
                                 Measurement.exclude('baseline', True))},
-            'rebuild_required': True
->>>>>>> d27e8485
+            'rebuild_required': True,
+            'hashed': True
         },
         'cuda': {
             'type': 'boolean',
             'default': False,
             'description': 'measure cuda events via the CUPTI interface',
             'argparse': {'flags': ('--cuda',)},
-<<<<<<< HEAD
-            'compat': {True: Target.require('cuda_toolkit')},
-            'hashed': True
-=======
             'compat': {True: (Target.require('cuda_toolkit'),
                               Application.require('cuda', True),
                               Measurement.exclude('baseline', True))},
->>>>>>> d27e8485
+            'hashed': True
         },
         'shmem': {
             'type': 'boolean',
@@ -261,16 +223,11 @@
             'compat': {True:
                        (Target.require(SHMEM_CC.keyword),
                         Target.require(SHMEM_CXX.keyword),
-<<<<<<< HEAD
-                        Target.require(SHMEM_FC.keyword))},
-            'rebuild_required': True,
-            'hashed': True
-=======
                         Target.require(SHMEM_FC.keyword),
                         Application.require('shmem', True),
                         Measurement.exclude('baseline', True))},
-            'rebuild_required': True
->>>>>>> d27e8485
+            'rebuild_required': True,
+            'hashed': True
         },
         'opencl': {
             'type': 'boolean',
@@ -278,13 +235,9 @@
             'description': 'measure OpenCL events',
             'argparse': {'flags': ('--opencl',)},
             'compat': {True: (Target.require('cuda_toolkit'),
-<<<<<<< HEAD
-                              Application.require('opencl'))},
-            'hashed': True
-=======
                               Application.require('opencl', True),
                               Measurement.exclude('baseline', True))},
->>>>>>> d27e8485
+            'hashed': True
         },
         'callpath': {
             'type': 'integer',
@@ -302,11 +255,8 @@
             'default': False,
             'description': 'measure time spent in POSIX I/O calls',
             'argparse': {'flags': ('--io',)},
-<<<<<<< HEAD
-            'hashed': True
-=======
             'compat': {True: Measurement.exclude('baseline', True)},
->>>>>>> d27e8485
+            'hashed': True
         },
         'heap_usage': {
             'type': 'boolean',
@@ -314,10 +264,8 @@
             'description': 'measure heap memory usage',
             'argparse': {'flags': ('--heap-usage',),
                          'group': 'memory'},
-<<<<<<< HEAD
-            'hashed': True
-=======
             'compat': {True: Measurement.exclude('baseline', True)},
+            'hashed': True
         },
         'system_load': {
             'type': 'boolean',
@@ -326,7 +274,7 @@
             'argparse': {'flags': ('--system-load',),
                          'group': 'data'},
             'compat': {True: Measurement.exclude('baseline', True)},
->>>>>>> d27e8485
+            'hashed': True
         },
         'memory_alloc': {
             'type': 'boolean',
@@ -334,11 +282,8 @@
             'description': 'record memory allocation/deallocation events and detect leaks',
             'argparse': {'flags': ('--memory-alloc',),
                          'group': 'memory'},
-<<<<<<< HEAD
-            'hashed': True
-=======
             'compat': {True: Measurement.exclude('baseline', True)},
->>>>>>> d27e8485
+            'hashed': True
         },
         'metrics': {
             'type': 'array',
@@ -348,16 +293,10 @@
                          'group': 'data',
                          'metavar': '<metric>'},
             'compat': {lambda metrics: bool(len([met for met in metrics if 'PAPI' in met])):
-<<<<<<< HEAD
-                       (Target.require('papi_source'), 
-                        Target.exclude('papi_source', None))},
-            'rebuild_required': True,
-            'hashed': True
-=======
                        (Target.require('papi_source'), Target.exclude('papi_source', None)),
                        lambda x: x != ['TIME']: Measurement.exclude('baseline', True)},
-            'rebuild_required': True
->>>>>>> d27e8485
+            'rebuild_required': True,
+            'hashed': True
         },
         'keep_inst_files': {
             'type': 'boolean',
@@ -382,11 +321,8 @@
             'default': False,
             'description': 'record the point-to-point communication matrix',
             'argparse': {'flags': ('--comm-matrix',)},
-<<<<<<< HEAD
-            'hashed': True
-=======
             'compat': {True: Measurement.exclude('baseline', True)},
->>>>>>> d27e8485
+            'hashed': True
         },
         'throttle': {
             'type': 'boolean',
@@ -437,13 +373,9 @@
                               Target.exclude('binutils_source', None),
                               Target.encourage('libunwind_source'),
                               Target.discourage('libunwind_source', None),
-<<<<<<< HEAD
-                              Target.exclude('host_os', DARWIN))},
-            'hashed': True
-=======
                               Target.exclude('host_os', DARWIN),
-                              Measurement.exclude('baseline', True))}
->>>>>>> d27e8485
+                              Measurement.exclude('baseline', True))},
+            'hashed': True
         },
         'force_tau_options': {
             'type': 'array',
