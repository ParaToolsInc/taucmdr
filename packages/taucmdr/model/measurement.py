# -*- coding: utf-8 -*-
#
# Copyright (c) 2015, ParaTools, Inc.
# All rights reserved.
#
# Redistribution and use in source and binary forms, with or without
# modification, are permitted provided that the following conditions are met:
# (1) Redistributions of source code must retain the above copyright notice,
#     this list of conditions and the following disclaimer.
# (2) Redistributions in binary form must reproduce the above copyright notice,
#     this list of conditions and the following disclaimer in the documentation
#     and/or other materials provided with the distribution.
# (3) Neither the name of ParaTools, Inc. nor the names of its contributors may
#     be used to endorse or promote products derived from this software without
#     specific prior written permission.
#
# THIS SOFTWARE IS PROVIDED BY THE COPYRIGHT HOLDERS AND CONTRIBUTORS "AS IS"
# AND ANY EXPRESS OR IMPLIED WARRANTIES, INCLUDING, BUT NOT LIMITED TO, THE
# IMPLIED WARRANTIES OF MERCHANTABILITY AND FITNESS FOR A PARTICULAR PURPOSE ARE
# DISCLAIMED. IN NO EVENT SHALL THE COPYRIGHT HOLDER OR CONTRIBUTORS BE LIABLE
# FOR ANY DIRECT, INDIRECT, INCIDENTAL, SPECIAL, EXEMPLARY, OR CONSEQUENTIAL
# DAMAGES (INCLUDING, BUT NOT LIMITED TO, PROCUREMENT OF SUBSTITUTE GOODS OR
# SERVICES; LOSS OF USE, DATA, OR PROFITS; OR BUSINESS INTERRUPTION) HOWEVER
# CAUSED AND ON ANY THEORY OF LIABILITY, WHETHER IN CONTRACT, STRICT LIABILITY,
# OR TORT (INCLUDING NEGLIGENCE OR OTHERWISE) ARISING IN ANY WAY OUT OF THE USE
# OF THIS SOFTWARE, EVEN IF ADVISED OF THE POSSIBILITY OF SUCH DAMAGE.
# 
"""Measurement data model.

:any:`Measurement` completely describes the performance data measurements
we wish to perform.  It is often the case that we do not wish to gather all
the available data in a single run since overhead would be extreme.  Different
measurements allow us to take different views of the application's performance.
"""
<<<<<<< HEAD
import six
=======

import os
>>>>>>> bfb296fa
from taucmdr import logger
from taucmdr.error import ConfigurationError, IncompatibleRecordError, ProjectSelectionError, ExperimentSelectionError
from taucmdr.mvc.model import Model

LOGGER = logger.get_logger(__name__)


def attributes():
    """Construct attributes dictionary for the measurement model.
    
    We build the attributes in a function so that classes like ``taucmdr.module.project.Project`` are
    fully initialized and usable in the returned dictionary.
    
    Returns:
        dict: Attributes dictionary.
    """
    from taucmdr.model.project import Project
    from taucmdr.model.target import Target
    from taucmdr.model.application import Application
    from taucmdr.cf.platforms import HOST_OS, DARWIN, IBM_CNK
    from taucmdr.cf.compiler.mpi import MPI_CC, MPI_CXX, MPI_FC
    from taucmdr.cf.compiler.shmem import SHMEM_CC, SHMEM_CXX, SHMEM_FC
    
    def _merged_profile_compat(lhs, lhs_attr, lhs_value, rhs):
        if isinstance(rhs, Application):
            if not (rhs['mpi'] or rhs['shmem']):
                lhs_name = lhs.name.lower()
                rhs_name = rhs.name.lower()
                raise IncompatibleRecordError("%s = %s in %s requires either mpi = True or shmem = True in %s" % 
                                              (lhs_attr, lhs_value, lhs_name, rhs_name))


    def _discourage_callpath(lhs, lhs_attr, lhs_value, rhs):
        if isinstance(rhs, Measurement):
            if rhs.get('callpath', 0) > 0:
                lhs_name = lhs.name.lower()
                rhs_name = rhs.name.lower()
                LOGGER.warning("%s = %s in %s recommends against callpath > 0 in %s",
                               lhs_attr, lhs_value, lhs_name, rhs_name)


    return {
        'projects': {
            'collection': Project,
            'via': 'measurements',
            'description': "projects using this measurement",
            'hashed': False,
            'direction': 'up'
        },
        'name': {
            'primary_key': True,
            'type': 'string',
            'unique': True,
            'description': "measurement configuration name",
            'hashed': True
        },
        'baseline': {
            'type': 'boolean',
            'default': False,
            'description': "completely disable all instrumentation and measure wall clock time via the OS",
            'argparse': {'flags': ('--baseline',),
                         'group': 'instrumentation'},
            'compat': {True: (Measurement.require('profile', 'tau'),
                              Measurement.require('trace', 'none'))}
        },
        'profile': {
            'type': 'string',
            'default': 'tau',
            'description': "generate application profiles",
            'argparse': {'flags': ('--profile',),
                         'group': 'output format',
                         'metavar': '<format>',
                         'nargs': '?',
                         'choices': ('tau', 'merged', 'cubex', 'none'),
                         'const': 'tau'},
            'compat': {'cubex': Target.exclude('scorep_source', None),
                       'merged': _merged_profile_compat},
            'hashed': True,
            'rebuild_required': True
        },
        'trace': {
            'type': 'string',
            'default': 'none',
            'description': "generate application traces",
            'argparse': {'flags': ('--trace',),
                         'group': 'output format',
                         'metavar': '<format>',
                         'nargs': '?',
                         'choices':('slog2', 'otf2', 'none'),
                         'const': 'otf2'},
            'compat': {'otf2': Target.exclude('libotf2_source', None),
                       lambda x: x != 'none': _discourage_callpath},
            'hashed': True,
            'rebuild_required': True
        },
        'sample': {
            'type': 'boolean',
            'default': HOST_OS not in (DARWIN, IBM_CNK),
            'description': "use event-based sampling to gather performance data",
            'argparse': {'flags': ('--sample',),
                         'group': 'instrumentation'},
            'compat': {True: (Target.require('binutils_source'),
                              Target.exclude('binutils_source', None),
                              Target.encourage('libunwind_source'),
                              Target.discourage('libunwind_source', None),
                              Target.exclude('host_os', DARWIN),
                              Measurement.exclude('baseline', True))},
            'hashed': True
        },
        'source_inst': {
            'type': 'string',
            'default': 'never' if HOST_OS is not DARWIN else 'automatic',
            'description': "use hooks inserted into the application source code to gather performance data",
            'argparse': {'flags': ('--source-inst',),
                         'group': 'instrumentation',
                         'metavar': 'mode',
                         'nargs': '?',
                         'choices': ('automatic', 'manual', 'never'),
                         'const': 'automatic'},
            'compat': {lambda x: x in ('automatic', 'manual'):
                       (Target.exclude('pdt_source', None),
                        Measurement.exclude('baseline', True))},
            'rebuild_required': True,
            'hashed': True
        },
        'compiler_inst': {
            'type': 'string',
            'default': 'never',
            'description': "use compiler-generated callbacks to gather performance data",
            'argparse': {'flags': ('--compiler-inst',),
                         'group': 'instrumentation',
                         'metavar': 'mode',
                         'nargs': '?',
                         'choices': ('always', 'fallback', 'never'),
                         'const': 'always'},
            'compat': {lambda x: x in ('always', 'fallback'):
                       (Target.require('binutils_source'),
                        Target.exclude('binutils_source', None),
                        Target.require('libunwind_source'),
                        Target.exclude('libunwind_source', None),
                        Target.exclude('host_os', DARWIN),
                        Measurement.exclude('baseline', True))},
            'rebuild_required': True,
            'hashed': True
        },
        'mpi': {
            'type': 'boolean',
            'default': False,
            'description': 'use MPI library wrapper to measure time spent in MPI methods',
            'argparse': {'flags': ('--mpi',)},
            'compat': {True:
                       (Target.require(MPI_CC.keyword),
                        Target.require(MPI_CXX.keyword),
                        Target.require(MPI_FC.keyword),
                        Application.require('mpi', True),
                        Measurement.exclude('baseline', True))},
            'rebuild_required': True,
            'hashed': True
        },
        'openmp': {
            'type': 'string',
            'default': 'ignore',
            'description': 'use specified library to measure time spent in OpenMP directives',
            'argparse': {'flags': ('--openmp',),
                         'metavar': 'library',
                         'choices': ('ignore', 'opari', 'ompt'),
                         'nargs': '?',
                         'const': 'ompt'},
            'compat': {'opari':
                       (Application.require('openmp', True),
                        Measurement.exclude('baseline', True)),
                       'ompt': (Application.require('openmp', True),
                                Measurement.exclude('baseline', True))},
            'rebuild_required': True,
            'hashed': True
        },
        'cuda': {
            'type': 'boolean',
            'default': False,
            'description': 'measure cuda events via the CUPTI interface',
            'argparse': {'flags': ('--cuda',)},
            'compat': {True: (Target.require('cuda_toolkit'),
                              Application.require('cuda', True),
                              Measurement.exclude('baseline', True))},
            'hashed': True
        },
        'shmem': {
            'type': 'boolean',
            'default': False,
            'description': 'use SHMEM library wrapper to measure time spent in SHMEM methods',
            'argparse': {'flags': ('--shmem',)},
            'compat': {True:
                       (Target.require(SHMEM_CC.keyword),
                        Target.require(SHMEM_CXX.keyword),
                        Target.require(SHMEM_FC.keyword),
                        Application.require('shmem', True),
                        Measurement.exclude('baseline', True))},
            'rebuild_required': True,
            'hashed': True
        },
        'opencl': {
            'type': 'boolean',
            'default': False,
            'description': 'measure OpenCL events',
            'argparse': {'flags': ('--opencl',)},
            'compat': {True: (Target.require('cuda_toolkit'),
                              Application.require('opencl', True),
                              Measurement.exclude('baseline', True))},
            'hashed': True
        },
        'callpath': {
            'type': 'integer',
            'default': 100,
            'description': 'maximum depth for callpath recording',
            'argparse': {'flags': ('--callpath',),
                         'group': 'data',
                         'metavar': 'depth',
                         'nargs': '?',
                         'const': 100},
            'hashed': True
        },
        'io': {
            'type': 'boolean',
            'default': False,
            'description': 'measure time spent in POSIX I/O calls',
            'argparse': {'flags': ('--io',)},
            'compat': {True: Measurement.exclude('baseline', True)},
            'hashed': True
        },
        'heap_usage': {
            'type': 'boolean',
            'default': False,
            'description': 'measure heap memory usage',
            'argparse': {'flags': ('--heap-usage',),
                         'group': 'memory'},
            'compat': {True: Measurement.exclude('baseline', True)},
            'hashed': True
        },
        'system_load': {
            'type': 'boolean',
            'default': False,
            'description': 'measure system load',
            'argparse': {'flags': ('--system-load',),
                         'group': 'data'},
            'compat': {True: Measurement.exclude('baseline', True)},
            'hashed': True
        },
        'memory_alloc': {
            'type': 'boolean',
            'default': False,
            'description': 'record memory allocation/deallocation events and detect leaks',
            'argparse': {'flags': ('--memory-alloc',),
                         'group': 'memory'},
            'compat': {True: Measurement.exclude('baseline', True)},
            'hashed': True
        },
        'metrics': {
            'type': 'array',
            'default': ['TIME'],
            'description': 'performance metrics to gather, e.g. TIME, PAPI_FP_INS',
            'argparse': {'flags': ('--metrics',),
                         'group': 'data',
                         'metavar': '<metric>'},
            'compat': {lambda metrics: bool(len([met for met in metrics if 'PAPI' in met])):
                       (Target.require('papi_source'), Target.exclude('papi_source', None)),
                       lambda x: x != ['TIME']: Measurement.exclude('baseline', True)},
            'rebuild_required': True,
            'hashed': True
        },
        'keep_inst_files': {
            'type': 'boolean',
            'default': False,
            'description': "don't remove instrumented files after compilation",
            'argparse': {'flags': ('--keep-inst-files',),
                         'group': 'instrumentation'},
            'compat': {True: Measurement.exclude('source_inst', 'never')},
            'hashed': True
        },
        'reuse_inst_files': {
            'type': 'boolean',
            'default': False,
            'description': 'reuse and preserve instrumented files after compilation',
            'argparse': {'flags': ('--reuse-inst-files',),
                         'group': 'instrumentation'},
            'compat': {True: Measurement.exclude('source_inst', 'never')},
            'hashed': True
        },
        'comm_matrix': {
            'type': 'boolean',
            'default': False,
            'description': 'record the point-to-point communication matrix',
            'argparse': {'flags': ('--comm-matrix',)},
            'compat': {True: Measurement.exclude('baseline', True)},
            'hashed': True
        },
        'throttle': {
            'type': 'boolean',
            'default': True,
            'description': 'throttle lightweight events to reduce overhead',
            'argparse': {'flags': ('--throttle',)},
            'hashed': True
        },
        'throttle_per_call': {
            'type': 'integer',
            'default': 10,
            'description': 'lightweight event duration threshold in microseconds',
            'argparse': {'flags': ('--throttle-per-call',),
                         'metavar': 'us',
                         'nargs': '?',
                         'const': 10},
            'hashed': True
        },
        'throttle_num_calls': {
            'type': 'integer',
            'default': 100000,
            'description': 'lightweight event call count threshold',
            'argparse': {'flags': ('--throttle-num-calls',),
                         'metavar': 'count',
                         'nargs': '?',
                         'const': 100000},
            'hashed': True
        },
        'metadata_merge': {
            'type': 'boolean',
            'default': True,
            'description': 'merge metadata of TAU profiles',
            'argparse': {'flags': ('--metadata-merge',)},
            'hashed': True
        },
        'metadata_merge': {
            'type': 'boolean',
            'default': True,
            'description': 'merge metadata of TAU profiles',
            'argparse': {'flags': ('--metadata-merge',)},
        },
        'callsite': {
            'type': 'boolean',
            'default': False,
            'description': 'record event callsites',
            'argparse': {'flags': ('--callsite',)},
            'compat': {True: (Target.require('binutils_source'),
                              Target.exclude('binutils_source', None),
                              Target.encourage('libunwind_source'),
                              Target.discourage('libunwind_source', None),
                              Target.exclude('host_os', DARWIN),
                              Measurement.exclude('baseline', True))},
            'hashed': True
        },
        'select_file': {
            'type': 'string',
            'description': 'specify selective instrumentation file',
            'argparse': {'flags': ('--select-file',),
                         'metavar': 'path'},
            'compat': {bool: (Measurement.exclude('source_inst', 'never'),
                              Application.discourage('linkage', 'static'))},
            'rebuild_required': True
        },
        'force_tau_options': {
            'type': 'array',
            'description': "forcibly set the TAU_OPTIONS environment variable (not recommended)",
            'rebuild_on_change': True,
            'argparse': {'flags': ('--force-tau-options',),
                         'nargs': '+',
                         'metavar': '<option>'},
            'compat': {bool: (Measurement.discourage('force_tau_options'),
                              Measurement.exclude('baseline', True))}
        }
    }


class Measurement(Model):
    """Measurement data model."""
    
    __attributes__ = attributes

    def _check_select_file(self):
        print 'check select file'
        try:
            select_file = self['select_file']
        except KeyError:
            pass
        else:
            if select_file and not os.path.exists(select_file):
                raise ConfigurationError("Selective instrumentation file '%s' not found" % select_file)

    def on_create(self):
        self._check_select_file()

    def on_update(self, changes):
        from taucmdr.error import ImmutableRecordError
        from taucmdr.model.experiment import Experiment
        expr_ctrl = Experiment.controller()
        found = expr_ctrl.search({'measurement': self.eid})
        used_by = [expr['name'] for expr in found if expr.data_size() > 0]
        if used_by:
            raise ImmutableRecordError("Measurement '%s' cannot be modified because "
                                       "it is used by these experiments: %s" % (self['name'], ', '.join(used_by)))
        for expr in found:
            try:
                expr.verify()
            except IncompatibleRecordError as err:
                raise ConfigurationError("Changing measurement '%s' in this way will create an invalid condition "
                                         "in experiment '%s':\n    %s." % (self['name'], expr['name'], err),
                                         "Delete experiment '%s' and try again." % expr['name'])
        self._check_select_file()
        if self.is_selected():
            for attr, change in six.iteritems(changes):
                if self.attributes[attr].get('rebuild_required'):
                    if attr == 'metrics':
                        old_value, new_value = change
                        old_papi = [metric for metric in old_value if 'PAPI' in metric]
                        new_papi = [metric for metric in new_value if 'PAPI' in metric]
                        if bool(old_papi) != bool(new_papi):
                            self.controller(self.storage).push_to_topic('rebuild_required', {attr: change})
                    else:
                        self.controller(self.storage).push_to_topic('rebuild_required', {attr: change})

    def is_selected(self):
        """Returns True if this target configuration is part of the selected experiment, False otherwise."""
        from taucmdr.model.project import Project
        try:
            selected = Project.selected().experiment()
        except (ProjectSelectionError, ExperimentSelectionError):
            return False
        if not selected:
            return False
        return selected['measurement'] == self.eid<|MERGE_RESOLUTION|>--- conflicted
+++ resolved
@@ -32,12 +32,9 @@
 the available data in a single run since overhead would be extreme.  Different
 measurements allow us to take different views of the application's performance.
 """
-<<<<<<< HEAD
 import six
-=======
 
 import os
->>>>>>> bfb296fa
 from taucmdr import logger
 from taucmdr.error import ConfigurationError, IncompatibleRecordError, ProjectSelectionError, ExperimentSelectionError
 from taucmdr.mvc.model import Model
@@ -367,12 +364,6 @@
             'argparse': {'flags': ('--metadata-merge',)},
             'hashed': True
         },
-        'metadata_merge': {
-            'type': 'boolean',
-            'default': True,
-            'description': 'merge metadata of TAU profiles',
-            'argparse': {'flags': ('--metadata-merge',)},
-        },
         'callsite': {
             'type': 'boolean',
             'default': False,
@@ -414,7 +405,7 @@
     __attributes__ = attributes
 
     def _check_select_file(self):
-        print 'check select file'
+        print('check select file')
         try:
             select_file = self['select_file']
         except KeyError:
@@ -423,7 +414,7 @@
             if select_file and not os.path.exists(select_file):
                 raise ConfigurationError("Selective instrumentation file '%s' not found" % select_file)
 
-    def on_create(self):
+    def on_create(self, pulling):
         self._check_select_file()
 
     def on_update(self, changes):
