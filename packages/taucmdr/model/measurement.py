--- conflicted
+++ resolved
@@ -116,12 +116,8 @@
                          'choices':('slog2', 'otf2', 'none'),
                          'const': 'otf2'},
             'compat': {'otf2': Target.exclude('libotf2_source', None),
-<<<<<<< HEAD
                        lambda x: x != 'none': _discourage_callpath},
             'hashed': True
-=======
-                       lambda x: x != 'none': _discourage_callpath}
->>>>>>> 75c629a7
         },
         'sample': {
             'type': 'boolean',
@@ -210,10 +206,7 @@
             'description': 'measure cuda events via the CUPTI interface',
             'argparse': {'flags': ('--cuda',)},
             'compat': {True: Target.require('cuda_toolkit')},
-<<<<<<< HEAD
-            'hashed': True
-=======
->>>>>>> 75c629a7
+            'hashed': True
         },
         'shmem': {
             'type': 'boolean',
