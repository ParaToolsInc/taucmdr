--- conflicted
+++ resolved
@@ -69,11 +69,6 @@
                 records = records if valid(context, records) else None
             elif isinstance(records, list):
                 records = [e for e in records if valid(context, e)]
-<<<<<<< HEAD
-        else:
-            LOGGER.debug("Invalid context %s; ignoring.", context)
-=======
->>>>>>> e744966d
 
         return records
     return wrapper
