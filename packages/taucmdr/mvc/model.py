# -*- coding: utf-8 -*-
#
# Copyright (c) 2015, ParaTools, Inc.
# All rights reserved.
#
# Redistribution and use in source and binary forms, with or without
# modification, are permitted provided that the following conditions are met:
# (1) Redistributions of source code must retain the above copyright notice,
#     this list of conditions and the following disclaimer.
# (2) Redistributions in binary form must reproduce the above copyright notice,
#     this list of conditions and the following disclaimer in the documentation
#     and/or other materials provided with the distribution.
# (3) Neither the name of ParaTools, Inc. nor the names of its contributors may
#     be used to endorse or promote products derived from this software without
#     specific prior written permission.
#
# THIS SOFTWARE IS PROVIDED BY THE COPYRIGHT HOLDERS AND CONTRIBUTORS "AS IS"
# AND ANY EXPRESS OR IMPLIED WARRANTIES, INCLUDING, BUT NOT LIMITED TO, THE
# IMPLIED WARRANTIES OF MERCHANTABILITY AND FITNESS FOR A PARTICULAR PURPOSE ARE
# DISCLAIMED. IN NO EVENT SHALL THE COPYRIGHT HOLDER OR CONTRIBUTORS BE LIABLE
# FOR ANY DIRECT, INDIRECT, INCIDENTAL, SPECIAL, EXEMPLARY, OR CONSEQUENTIAL
# DAMAGES (INCLUDING, BUT NOT LIMITED TO, PROCUREMENT OF SUBSTITUTE GOODS OR
# SERVICES; LOSS OF USE, DATA, OR PROFITS; OR BUSINESS INTERRUPTION) HOWEVER
# CAUSED AND ON ANY THEORY OF LIABILITY, WHETHER IN CONTRACT, STRICT LIABILITY,
# OR TORT (INCLUDING NEGLIGENCE OR OTHERWISE) ARISING IN ANY WAY OUT OF THE USE
# OF THIS SOFTWARE, EVEN IF ADVISED OF THE POSSIBILITY OF SUCH DAMAGE.
#
"""TODO: FIXME: Docs"""

import hashlib

import six
from taucmdr import logger
from taucmdr.error import IncompatibleRecordError, ModelError, InternalError
from taucmdr.cf.storage import StorageRecord
from taucmdr.mvc.controller import Controller

LOGGER = logger.get_logger(__name__)


class ModelMeta(type):
    """Constructs model attributes, configures defaults, and establishes relationships.""" 

    def __new__(mcs, name, bases, dct):
        if dct['__module__'] != __name__:
            # Each Model subclass has its own relationships
            dct.update({'associations': dict(), 'references': set()})
            # The default model name is the class name
            if dct.get('name', None) is None:
                dct['name'] = name
            # Model subclasses must define __attributes__ as a callable.
            # We make the callable a staticmethod to prevent method binding.
            try:
                dct['__attributes__'] = staticmethod(dct['__attributes__']) 
            except KeyError: 
                raise InternalError("Model class %s does not define '__attributes__'" % name)
            # Replace attributes with a callable property (defined below).  This is to guarantee 
            # that model attributes won't be constructed until all Model subclasses have been constructed.
            dct['attributes'] = ModelMeta.attributes
            # Replace key_attribute with a callable property (defined below). This is to set
            # the key_attribute member after the model attributes have been constructed.
            dct['key_attribute'] = ModelMeta.key_attribute
        return type.__new__(mcs, name, bases, dct)

    @property
    def attributes(cls):
        # pylint: disable=attribute-defined-outside-init
        try:
            return cls._attributes
        except AttributeError:
            cls._attributes = cls.__attributes__()
            cls._construct_relationships()
            return cls._attributes
        
    @property
    def key_attribute(cls):
        # pylint: disable=attribute-defined-outside-init
        try:
            return cls._key_attribute
        except AttributeError:
            for attr, props in six.iteritems(cls.attributes):
                if 'primary_key' in props:
                    cls._key_attribute = attr
                    break
            else:
                raise ModelError(cls, "No attribute has the 'primary_key' property set to 'True'")
            return cls._key_attribute


class Model(six.with_metaclass(ModelMeta, StorageRecord)):
    """The "M" in `MVC`_.

    Attributes:
        name (str): Name of the model.
        associations (dict): (Controller, str) tuples keyed by attribute name defining attribute associations.
        references (set): (Controller, str) tuples listing foreign models referencing this model.  
        attributes (dict): Model attributes.
        key_attribute (str): Name of an attribute that serves as a unique identifier. 
        
    .. _MVC: https://en.wikipedia.org/wiki/Model-view-controller
    """

    __controller__ = Controller
    __attributes__ = NotImplemented
    
    name = None
    associations = {}
    references = set()
    attributes = {}
    key_attribute = None
    
    def __init__(self, record):
<<<<<<< HEAD
        # pylint: disable=protected-access
        super(Model, self).__init__(record.storage, record.eid, record.element, hash_digest=record._hash)
=======
        deprecated = [attr for attr in record if attr not in self.attributes]
        if deprecated:
            try:
                title = "%s '%s'" % (self.name, record[self.key_attribute])
            except (KeyError, ModelError):
                title = "%s" % self.name
            LOGGER.debug("Ignorning deprecated attributes %s in %s", deprecated, title)
        super(Model, self).__init__(record.storage, record.eid, 
                                    (item for item in record.iteritems() if item[0] not in deprecated))
>>>>>>> d27e8485
        self._populated = None

    def __setitem__(self, key, value):
        raise InternalError("Use controller(storage).update() to alter records")
 
    def __delitem__(self, key):
        raise InternalError("Use controller(storage).update() to alter records")

    def get_or_default(self, key):
        """Returns the attribute's value or default value.
        
        Args:
            key (str): Attribute name.
        
        Returns:
            If the attribute is set then the attribute's value is returned.
            If the attribute is not set then the attribute's default value is returned.

        Raises:
            If the attribute is not set and has no default value then a KeyError is raised.
        """
        try:
            return self[key]
        except KeyError:
            return self.attributes[key]['default']

    def on_create(self):
        """Callback to be invoked after a new data record is created.""" 

    def on_update(self, changes): 
        """Callback to be invoked after a data record is updated."""

    def on_delete(self): 
        """Callback to be invoked before a data record is deleted."""

    def populate(self, attribute=None, defaults=False):
        """Shorthand for ``self.controller(self.storage).populate(self, attribute, defaults)``.
        
        Result is cached in the object instance when possible so this should be faster
        than populating directly from the controller.
        
        Args:
            attribute (Optional[str]): If given, return only the populated attribute.
            defaults (Optional[bool]): If given, set undefined attributes to their default values.
        
        Returns:
            If attribute is None, a dictionary of controlled data merged with associated records.
            If attribute is not None, the value of the populated attribute. 
            
        Raises:
            KeyError: `attribute` is undefined in the record. 
        """
        if attribute:
            if self._populated is not None and not defaults:
                return self._populated[attribute]
            else:
                return self.controller(self.storage).populate(self, attribute, defaults)
        else:
            if self._populated is None:
                self._populated = self.controller(self.storage).populate(self, attribute, defaults)
            return self._populated
    
    @classmethod
    def controller(cls, storage):
        return cls.__controller__(cls, storage)
    
    @classmethod
    def _construct_relationships(cls):
        primary_key = None
        for attr, props in six.iteritems(cls.attributes):
            model_attr_name = cls.name + "." + attr
            if 'collection' in props and 'via' not in props:
                raise ModelError(cls, "%s: collection does not define 'via'" % model_attr_name)
            if 'via' in props and not ('collection' in props or 'model' in props):
                raise ModelError(cls, "%s: defines 'via' property but not 'model' or 'collection'" % model_attr_name)
            if not isinstance(props.get('unique', False), bool):
                raise ModelError(cls, "%s: invalid value for 'unique'" % model_attr_name)
            if not isinstance(props.get('description', ''), six.string_types):
                raise ModelError(cls, "%s: invalid value for 'description'" % model_attr_name)
            if props.get('primary_key', False):
                if primary_key is not None:
                    raise ModelError(cls, "%s: primary key previously specified as %s" % (model_attr_name, primary_key))
                primary_key = attr

            via = props.get('via', None)
            foreign_cls = props.get('model', props.get('collection', None))
            if not foreign_cls:
                continue
            try:
                if not issubclass(foreign_cls, Model):
                    raise TypeError
            except TypeError:
                raise ModelError(cls, "%s: Invalid foreign model controller: %r" % (model_attr_name, foreign_cls))
            
            forward = (foreign_cls, via)
            reverse = (cls, attr)
            if not via:
                foreign_cls.references.add(reverse)
            else:
                foreign_cls.associations[via] = reverse
                foreign_model_attr_name = foreign_cls.name + "." + via
                try:
                    via_props = foreign_cls.attributes[via]
                except KeyError:
                    raise ModelError(cls, "%s: 'via' references undefined attribute '%s'" % 
                                     (model_attr_name, foreign_model_attr_name))
                via_attr_model = via_props.get('model', via_props.get('collection', None))
                if not via_attr_model:
                    raise ModelError(cls, "%s: 'via' on non-model attribute '%s'" %
                                     (model_attr_name, foreign_model_attr_name))
                if via_attr_model is not cls:
                    raise ModelError(cls, "Attribute '%s' referenced by 'via' in '%s' "
                                     "does not define 'collection' or 'model' of type '%s'" %
                                     (foreign_model_attr_name, attr, cls.name))
                try:
                    existing = cls.associations[attr]
                except KeyError:
                    cls.associations[attr] = forward
                else:
                    if existing != forward:
                        raise ModelError(cls, "%s: conflicting associations: '%s' vs. '%s'" % 
                                         (model_attr_name, existing, forward))



    @classmethod
    def validate(cls, data):
        """Validates data against the model.
        
        Args:
            data (dict): Data to validate, may be None.

        Returns:
            dict: Validated data or None if `data` is None.
            
        Raises:
            ModelError: The given data doesn't fit the model.
        """    
        if data is None:
            return None
        for key in data:
            if key not in cls.attributes:
                raise ModelError(cls, "no attribute named '%s'" % key)
        validated = {}
        for attr, props in six.iteritems(cls.attributes):
            # Check required fields and defaults
            try:
                validated[attr] = data[attr]
            except KeyError:
                if 'required' in props:
                    if props['required']:
                        raise ModelError(cls, "'%s' is required but was not defined" % attr)
                elif 'default' in props:
                    validated[attr] = props['default']
            # Check collections
            if 'collection' in props:
                value = data.get(attr, [])
                if not value:
                    value = []
                elif not isinstance(value, list):
                    raise ModelError(cls, "Value supplied for '%s' is not a list: %r" % (attr, value))
                validated[attr] = value
            # Check model associations
            elif 'model' in props:
                value = data.get(attr, None)
                if value is not None:
                    validated[attr] = value
        return validated
 
    
    @classmethod
    def construct_condition(cls, args, attr_defined=None, attr_undefined=None, attr_eq=None, attr_ne=None):
        """Constructs a compatibility condition, see :any:`check_compatibility`.
        
        The returned condition is a callable that accepts four arguments:
            * lhs (Model): The left-hand side of the `check_compatibility` operation.
            * lhs_attr (str): Name of the attribute that defines the 'compat' property.
            * lhs_value: The value of the attribute that defines the 'compat' property.
            * rhs (Model): Controller of the data record we are checking against.
        
        The `condition` callable raises a :any:`IncompatibleRecordError` if the compared attributes 
        are fatally incompatibile, i.e. the user's operation is guaranteed to fail with the chosen 
        records. It may emit log messages to indicate that the records are not perfectly compatible 
        but that the user's operation is still likely to succeed with the chosen records.
        
        See :any:`require`, :any:`encourage`, :any:`discourage`, :any:`exclude` for common conditions.
        
        args[0] specifies a model attribute to check.  If args[1] is given, it is a value to compare 
        the specified attribute against or a callback function.  If args[1] is callable, it must check attribute 
        existance and value correctness and throw the appropriate exception and/or emit log messages.
        
        Args:
            args (tuple): Attribute name in args[0] and, optionally, attribute value in args[1].
            attr_defined: Callback function to be invoked when the attribute is defined.
            attr_undefined: Callback function to be invoked when the attribute is undefined.
            attr_eq: Callback function to be invoked when the attribute is equal to args[1].
            attr_ne: Callback function to be invoked when the attribute is not equal to args[1].

        Returns:
            Callable condition object for use with :any:`check_compatibility`.
        """
        rhs_attr = args[0]
        try:
            checked_value = args[1]
        except IndexError:
            def condition(lhs, lhs_attr, lhs_value, rhs):
                if isinstance(rhs, cls):
                    if rhs_attr in rhs:
                        if attr_defined:
                            attr_defined(lhs, lhs_attr, lhs_value, rhs, rhs_attr)
                    else:
                        if attr_undefined:
                            attr_undefined(lhs, lhs_attr, lhs_value, rhs, rhs_attr)
        else:
            if callable(checked_value):
                def condition(lhs, lhs_attr, lhs_value, rhs):
                    if isinstance(rhs, cls): 
                        checked_value(lhs, lhs_attr, lhs_value, rhs, rhs_attr)
            else:
                def condition(lhs, lhs_attr, lhs_value, rhs):
                    if isinstance(rhs, cls):
                        try:
                            rhs_value = rhs[rhs_attr]
                        except KeyError:
                            if attr_undefined:
                                attr_undefined(lhs, lhs_attr, lhs_value, rhs, rhs_attr)
                        else:
                            if attr_eq:
                                if rhs_value == checked_value:
                                    attr_eq(lhs, lhs_attr, lhs_value, rhs, rhs_attr, checked_value)
                            elif attr_ne:
                                if rhs_value != checked_value:
                                    attr_ne(lhs, lhs_attr, lhs_value, rhs, rhs_attr, checked_value)
                            elif attr_defined:
                                attr_defined(lhs, lhs_attr, lhs_value, rhs, rhs_attr)
        return condition

    @classmethod
    def require(cls, *args):
        """Constructs a compatibility condition to enforce required conditions.
        
        The condition will raise a :any:`IncompatibleRecordError` if the specified attribute is
        undefined or not equal to the specified value (if given).
        
        Args:
            *args: Corresponds to `args` in :any:`construct_condition`. 
        
        Returns:
            Callable condition object for use with :any:`check_compatibility`
            
        Examples:
            'have_cheese' must be True::
            
                CheeseShop.require('have_cheese', True)
             
            'have_cheese' must be set to any value::
                
                CheeseShop.require('have_cheese')
            
            The value of 'have_cheese' will be checked for correctness by 'cheese_callback'::
            
                CheeseShop.require('have_cheese', cheese_callback)
        """ 
        def attr_undefined(lhs, lhs_attr, lhs_value, rhs, rhs_attr):
            lhs_name = lhs.name.lower()
            rhs_name = rhs.name.lower()
            raise IncompatibleRecordError("%s = %s in %s requires %s be defined in %s but it is undefined" % 
                                          (lhs_attr, lhs_value, lhs_name, rhs_attr, rhs_name))
        def attr_ne(lhs, lhs_attr, lhs_value, rhs, rhs_attr, checked_value):
            lhs_name = lhs.name.lower()
            rhs_name = rhs.name.lower()
            rhs_value = rhs[rhs_attr]
            raise IncompatibleRecordError("%s = %s in %s requires %s = %s in %s but it is %s" % 
                                          (lhs_attr, lhs_value, lhs_name, rhs_attr, checked_value, rhs_name, rhs_value))
        return cls.construct_condition(args, attr_undefined=attr_undefined, attr_ne=attr_ne)

    @classmethod
    def encourage(cls, *args):
        """Constructs a compatibility condition to make recommendations.
        
        The condition will emit warnings messages if the specified attribute is
        undefined or not equal to the specified value (if given).
        
        Args:
            *args: Corresponds to `args` in :any:`construct_condition`. 
        
        Returns:
            Callable condition object for use with :any:`check_compatibility`
            
        Examples:
            'have_cheese' should be True::
            
                CheeseShop.encourage('have_cheese', True)
             
            'have_cheese' should be set to any value::
                
                CheeseShop.encourage('have_cheese')
            
            The value of 'have_cheese' will be checked for correctness by 'cheese_callback'::
            
                CheeseShop.encourage('have_cheese', cheese_callback)
        """
        def attr_undefined(lhs, lhs_attr, lhs_value, rhs, rhs_attr):
            lhs_name = lhs.name.lower()
            rhs_name = rhs.name.lower()
            LOGGER.warning("%s = %s in %s recommends %s be defined in %s but it is undefined",
                           lhs_attr, lhs_value, lhs_name, rhs_attr, rhs_name)
        def attr_ne(lhs, lhs_attr, lhs_value, rhs, rhs_attr, checked_value):
            lhs_name = lhs.name.lower()
            rhs_name = rhs.name.lower()
            rhs_value = rhs[rhs_attr]
            LOGGER.warning("%s = %s in %s recommends %s = %s in %s but it is %s",
                           lhs_attr, lhs_value, lhs_name, rhs_attr, checked_value, rhs_name, rhs_value)
        return cls.construct_condition(args, attr_undefined=attr_undefined, attr_ne=attr_ne)

    @classmethod
    def discourage(cls, *args):
        """Constructs a compatibility condition to make recommendations.
        
        The condition will emit warnings messages if the specified attribute is
        defined or equal to the specified value (if given).
        
        Args:
            *args: Corresponds to `args` in :any:`construct_condition`. 
        
        Returns:
            Callable condition object for use with :any:`check_compatibility`
            
        Examples:
            'have_cheese' should not be True::
            
                CheeseShop.discourage('have_cheese', True)
             
            'have_cheese' should not be set to any value::
                
                CheeseShop.discourage('have_cheese')
            
            The value of 'have_cheese' will be checked for correctness by 'cheese_callback'::
            
                CheeseShop.discourage('have_cheese', cheese_callback)
        """
        def attr_defined(lhs, lhs_attr, lhs_value, rhs, rhs_attr):
            lhs_name = lhs.name.lower()
            rhs_name = rhs.name.lower()
            LOGGER.warning("%s = %s in %s recommends %s be undefined in %s",
                           lhs_attr, lhs_value, lhs_name, rhs_attr, rhs_name)
        def attr_eq(lhs, lhs_attr, lhs_value, rhs, rhs_attr, checked_value):
            lhs_name = lhs.name.lower()
            rhs_name = rhs.name.lower()
            LOGGER.warning("%s = %s in %s recommends against %s = %s in %s",
                           lhs_attr, lhs_value, lhs_name, rhs_attr, checked_value, rhs_name)
        return cls.construct_condition(args, attr_defined=attr_defined, attr_eq=attr_eq)

    @classmethod
    def exclude(cls, *args):
        """Constructs a compatibility condition to enforce required conditions.
        
        The condition will raise a :any:`IncompatibleRecordError` if the specified attribute is
        defined or equal to the specified value (if given).
        
        Args:
            *args: Corresponds to `args` in :any:`construct_condition`. 
        
        Returns:
            Callable condition object for use with :any:`check_compatibility`
            
        Examples:
            'yellow_cheese' must not be 'American'::
            
                CheeseShop.exclude('yellow_cheese', 'American')
             
            'blue_cheese' must not be set to any value::
                
                CheeseShop.exclude('blue_cheese')
            
            The value of 'have_cheese' will be checked for correctness by 'cheese_callback'::
            
                CheeseShop.exclude('have_cheese', cheese_callback)
        """
        def attr_defined(lhs, lhs_attr, lhs_value, rhs, rhs_attr):
            lhs_name = lhs.name.lower()
            rhs_name = rhs.name.lower()
            raise IncompatibleRecordError("%s = %s in %s requires %s be undefined in %s" %
                                          (lhs_attr, lhs_value, lhs_name, rhs_attr, rhs_name))
        def attr_eq(lhs, lhs_attr, lhs_value, rhs, rhs_attr, checked_value):
            lhs_name = lhs.name.lower()
            rhs_name = rhs.name.lower()
            raise IncompatibleRecordError("%s = %s in %s is incompatible with %s = %s in %s" %
                                          (lhs_attr, lhs_value, lhs_name, rhs_attr, checked_value, rhs_name))
        return cls.construct_condition(args, attr_defined=attr_defined, attr_eq=attr_eq)        

    def check_compatibility(self, rhs):
        """Test this record for compatibility with another record.
        
        Operations combining data from multiple records must know that the records are mutually 
        compatible.  This routine checks the 'compat' property of each attribute (if set) to enforce
        compatibility.  'compat' is a dictionary where the keys are values or callables and the 
        values are tuples of compatibility conditions.  If the attribute with the 'compat' property
        is one of the key values then the conditions are checked.  The general form of 'compat' is::
        
            {
            (value|callable): (condition, [condition, ...]),
            [(value|callable): (condition, [condition, ...]), ...]
            }
            
        Use tuples to join multiple conditions.  If only one condition is needed then you do
        not need to use a tuple.
        
        'value' may either be a literal value (e.g. True or "oranges") or a callable accepting
        one argument and returning either True or False.  The attribute's value is passed to the
        callable to determine if the listed conditions should be checked.  If 'value' is a literal
        then the listed conditions are checked when the attribute's value matches 'value'.     
        
        See :any:`require`, :any:`encourage`, :any:`discourage`, :any:`exclude` for common conditions.
        
        Args:
            rhs (Model): Check compatibility with this data record.
            
        Raises:
            IncompatibleRecordError: The two records are not compatible.

        Examples:

            Suppose we have this data:
            ::
            
                Programmer.attributes = {
                    'hungry': {
                        'type': 'boolean',
                        'compat': {True: (CheeseShop.require('have_cheese', True),
                                          CheeseShop.encourage('chedder', 'Wisconsin'),
                                          ProgramManager.discourage('holding_long_meeting', True),
                                          Roommate.exclude('steals_food', True)}
                    }
                }

                bob = Programmer({'hungry': True})
                world_o_cheese = CheeseShop({'have_cheese': False, 'chedder': 'Wisconsin'})
                cheese_wizzard = CheeseShop({'have_cheese': True, 'chedder': 'California'})
                louis = ProgramManager({'holding_long_meeting': True})
                keith = Roommate({'steals_food': True})
                
            These expressions raise :any:`IncompatibleRecordError`::
            
                bob.check_compatibility(world_o_cheese)   # Because have_cheese == False
                bob.check_compatibility(keith)            # Because steals_food == True
            
            These expressions generate warning messages::
            
                bob.check_compatibility(cheese_wizzard)   # Because chedder != Wisconsin
                bob.check_compatibility(louis)            # Because holding_long_meeting == True
                
            If ``bob['hungry'] == False`` or if the 'hungry' attribute were not set then all 
            the above expressions do nothing.
        """
        as_tuple = lambda x: x if isinstance(x, tuple) else (x,)
        for attr, props in six.iteritems(self.attributes):
            try:
                compat = props['compat']
            except KeyError:
                continue
            try:
                attr_value = self[attr]
            except KeyError:
                continue
            for value, conditions in six.iteritems(compat):
                if (callable(value) and value(attr_value)) or attr_value == value: 
                    for condition in as_tuple(conditions):
                        condition(self, attr, attr_value, rhs)

    def hash_digest(self):
        """Construct a hash to identify this object.

        The hash is based on those attributes of the model that have an entry of
        'hashed': True, which are those attributes for which changing the attribute
        would effectively change the identity of the model object. For example,
        changing the trials that are part of an experiment does not change the identity of
        the experiment, so it is not hashed. However, the reverse is not true: the
        experiment of which a trial is a part _does_ form part of the trial's identity,
        so the experiment attribute of a trial _is_ hashed.

        Returns:
            (str): Hex digest of a hash over field-value pairs for hashable
            attributes of the model.
        """

        def convert_item(item):
            if isinstance(item, six.text_type):
                return item.encode('utf-8')
            return item

        def hash_item(item_value, item_hasher):
            if isinstance(item_value, Model):
                item_hasher.update(convert_item(item_value.hash_digest()))
            elif isinstance(item_value, list):
                for entry in item_value:
                    hash_item(entry, item_hasher)
            else:
                item_hasher.update(convert_item(str(item_value)))

        if self._hash is not None:
            return self._hash
        all_elements = self.populate(defaults=True)
        attrs = self.attributes
        hasher = hashlib.sha1()
        hasher.update(convert_item(self.name))
        for field, value in sorted(six.iteritems(all_elements)):
            if field in attrs and 'hashed' in attrs[field] and attrs[field]['hashed'] is True:
                hasher.update(convert_item(field))
                hash_item(value, hasher)
        self._hash = hasher.hexdigest()
        return self._hash<|MERGE_RESOLUTION|>--- conflicted
+++ resolved
@@ -110,10 +110,6 @@
     key_attribute = None
     
     def __init__(self, record):
-<<<<<<< HEAD
-        # pylint: disable=protected-access
-        super(Model, self).__init__(record.storage, record.eid, record.element, hash_digest=record._hash)
-=======
         deprecated = [attr for attr in record if attr not in self.attributes]
         if deprecated:
             try:
@@ -121,9 +117,10 @@
             except (KeyError, ModelError):
                 title = "%s" % self.name
             LOGGER.debug("Ignorning deprecated attributes %s in %s", deprecated, title)
+        # pylint: disable=protected-access
         super(Model, self).__init__(record.storage, record.eid, 
-                                    (item for item in record.iteritems() if item[0] not in deprecated))
->>>>>>> d27e8485
+                                    (item for item in record.iteritems() if item[0] not in deprecated),
+                                    hash_digest=record._hash)
         self._populated = None
 
     def __setitem__(self, key, value):
