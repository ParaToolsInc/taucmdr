# -*- coding: utf-8 -*-
#
# Copyright (c) 2015, ParaTools, Inc.
# All rights reserved.
#
# Redistribution and use in source and binary forms, with or without
# modification, are permitted provided that the following conditions are met:
# (1) Redistributions of source code must retain the above copyright notice,
#     this list of conditions and the following disclaimer.
# (2) Redistributions in binary form must reproduce the above copyright notice,
#     this list of conditions and the following disclaimer in the documentation
#     and/or other materials provided with the distribution.
# (3) Neither the name of ParaTools, Inc. nor the names of its contributors may
#     be used to endorse or promote products derived from this software without
#     specific prior written permission.
#
# THIS SOFTWARE IS PROVIDED BY THE COPYRIGHT HOLDERS AND CONTRIBUTORS "AS IS"
# AND ANY EXPRESS OR IMPLIED WARRANTIES, INCLUDING, BUT NOT LIMITED TO, THE
# IMPLIED WARRANTIES OF MERCHANTABILITY AND FITNESS FOR A PARTICULAR PURPOSE ARE
# DISCLAIMED. IN NO EVENT SHALL THE COPYRIGHT HOLDER OR CONTRIBUTORS BE LIABLE
# FOR ANY DIRECT, INDIRECT, INCIDENTAL, SPECIAL, EXEMPLARY, OR CONSEQUENTIAL
# DAMAGES (INCLUDING, BUT NOT LIMITED TO, PROCUREMENT OF SUBSTITUTE GOODS OR
# SERVICES; LOSS OF USE, DATA, OR PROFITS; OR BUSINESS INTERRUPTION) HOWEVER
# CAUSED AND ON ANY THEORY OF LIABILITY, WHETHER IN CONTRACT, STRICT LIABILITY,
# OR TORT (INCLUDING NEGLIGENCE OR OTHERWISE) ARISING IN ANY WAY OUT OF THE USE
# OF THIS SOFTWARE, EVEN IF ADVISED OF THE POSSIBILITY OF SUCH DAMAGE.
#
"""TAU Commander command line interface (CLI).

Extensions to :any:`argparse` to support the TAU Commander command line interface.
"""

import os
import sys
import re
import argparse
import textwrap
from operator import attrgetter

import six
from taucmdr import logger, util
<<<<<<< HEAD
from taucmdr.cf.storage.levels import ORDERED_LEVELS, STORAGE_LEVELS, ENTERPRISE_STORAGE, PROJECT_STORAGE
=======
from taucmdr.cli import USAGE_FORMAT
from taucmdr.error import InternalError
from taucmdr.cf.storage.levels import ORDERED_LEVELS, STORAGE_LEVELS
>>>>>>> d27e8485


Action = argparse.Action
"""Action base class."""

ArgumentError = argparse.ArgumentError
"""Argument error exception base class."""

SUPPRESS = argparse.SUPPRESS
"""Suppress attribute creation in parsed argument namespace."""

REMAINDER = argparse.REMAINDER
"""All the remaining command-line arguments are gathered into a list."""

STORAGE_LEVEL_FLAG = "@"
"""Command line flag that indicates storage level."""

_DEFAULT_STORAGE_LEVEL = ORDERED_LEVELS[0].name



class MutableArgumentGroup(argparse._ArgumentGroup):
    """Argument group that allows its actions to be modified after creation."""
    # We're changing the behavior of the superclass so we need to access protected members
    # pylint: disable=protected-access
    
    def __init__(self, *args, **kwargs):
        super(MutableArgumentGroup, self).__init__(*args, **kwargs)
    
    def __getitem__(self, option_string):
        return self._option_string_actions[option_string]


class MutableArgumentGroupParser(argparse.ArgumentParser):
    """Argument parser with mutable groups and better help formatting.

    :py:class:`argparse.ArgumentParser` doesn't allow groups to change once set 
    and generates "scruffy" looking help, so we fix this problems in this subclass.
    """
    # We're changing the behavior of the superclass so we need to access protected members
    # pylint: disable=protected-access
    
    def __init__(self, *args, **kwargs):
        super(MutableArgumentGroupParser, self).__init__(*args, **kwargs)
        self.actions = self._actions

    def __getitem__(self, option_string):
        return self._option_string_actions[option_string]

    def add_argument_group(self, *args, **kwargs):
        """Returns an argument group.
        
        If the group doesn't exist it will be created.
        
        Args:
            *args: Positional arguments to pass to :any:`ArgumentParser.add_argument_group`
            **kwargs: Keyword arguments to pass to :any:`ArgumentParser.add_argument_group`

        Returns:
            An argument group object.
        """
        title = kwargs.get('title', args[0])
        for group in self._action_groups:
            if group.title == title:
                return group
        group = MutableArgumentGroup(self, *args, **kwargs)
        self._action_groups.append(group)
        return group
    
    def _format_help_markdown(self):
        """Format command line help string."""
        formatter = self._get_formatter()
        formatter.add_usage(self.usage, self._actions, self._mutually_exclusive_groups)
        for action_group in self._sorted_groups():
            title = ' '.join(x[0].upper() + x[1:] for x in action_group.title.split())
            formatter.start_section(title)
            formatter.add_arguments(sorted(action_group._group_actions, key=attrgetter('option_strings')))
            formatter.end_section()
        formatter.add_text(self.epilog)
        return formatter.format_help()
    
    def _format_help_console(self):
        """Format command line help string."""
        formatter = self._get_formatter()
        formatter.add_usage(self.usage, self._actions, self._mutually_exclusive_groups)
        formatter.add_text(self.description)
        for action_group in self._sorted_groups():
            title = ' '.join(x[0].upper() + x[1:] for x in action_group.title.split())
            formatter.start_section(title)
            formatter.add_text(action_group.description)
            formatter.add_arguments(sorted(action_group._group_actions, key=attrgetter('option_strings')))
            formatter.end_section()
        formatter.add_text(self.epilog)
        return formatter.format_help()
    
    def format_help(self):
        try:
            func = getattr(self, '_format_help_'+USAGE_FORMAT.lower())
        except AttributeError:
            raise InternalError("Invalid USAGE_FORMAT: %s" % USAGE_FORMAT)
        return func()
    
    def _sorted_groups(self):
        """Iterate over action groups."""
        positional_title = 'positional arguments'
        optional_title = 'optional arguments'
        groups = sorted(self._action_groups, key=lambda x: x.title.lower())
        for group in groups:
            if group.title == positional_title:
                yield group
                break
        for group in groups:
            if group.title == optional_title:
                yield group
                break
        for group in groups:
            if group.title not in [positional_title, optional_title]:
                yield group
                
    def merge(self, parser, group_title=None, include_positional=False, include_optional=True, include_storage=False, 
              exclude_groups=None, exclude_arguments=None):
        """Merge arguments from a parser into this parser.
        
        Modify this parser by adding additional arguments taken from the supplied parser.
        
        Args:
            parser (ArgumentParser): Parser to pull arguments from.
            group_title (str): Optional group title for merged arguments.
            include_positional (bool): If True, include positional arguments.
            include_optional (bool): If True, include optional arguments.
            include_storage (bool): If True, include the storage level argument, see :any:`STORAGE_LEVEL_FLAG`.
            exclude_groups (list): Strings identifying argument groups that should be excluded.
            exclude_arguments (list): Strings identifying arguments that should be excluded.
        """
        for action in parser._actions:
            if exclude_groups and action.container.title in exclude_groups:
                continue
            dst_group = self.add_argument_group(group_title if group_title else action.container.title)
            optional = bool(action.option_strings)
            storage = '-'+STORAGE_LEVEL_FLAG in action.option_strings
            excluded = exclude_arguments and bool([optstr for optstr in action.option_strings  
                                                   for substr in exclude_arguments if substr in optstr])
            # pylint: disable=too-many-boolean-expressions
            if (excluded or
                    (not include_storage and storage) or
                    (not include_optional and optional) or
                    (not include_positional and not optional)):
                continue
            try:
                dst_group._add_action(action)
            except argparse.ArgumentError:
                # Argument is already in this parser.
                pass


class HelpFormatter(argparse.RawDescriptionHelpFormatter):
    """Custom help string formatter for argument parser.
    
    Provide proper help message alignment, line width, and formatting.
    Uses console line width (:any:`logger.LINE_WIDTH`) to format help 
    messages appropriately so they don't wrap in strange ways.
    
    Args:
        prog (str): Name of the program.
        indent_increment (int): Number of spaces to indent wrapped lines.
        max_help_position (int): Column on which to begin subsequent lines of wrapped help strings.
        width (int): Maximum help message length before wrapping.
    """
    
    def __init__(self, prog, indent_increment=2, max_help_position=30, width=logger.LINE_WIDTH):
        super(HelpFormatter, self).__init__(prog, indent_increment, max_help_position, width)
        
    def _split_lines(self, text, width):
        parts = []
        for line in text.splitlines():
            parts.extend(textwrap.wrap(line, width))
        return parts

    def _get_help_string(self, action):
        indent = ' ' * self._indent_increment
        helpstr = action.help
        helpstr = helpstr[0].upper() + helpstr[1:] + "."
        choices = getattr(action, 'choices', None)
        if choices:
            helpstr += '\n%s- %s: %s' % (indent, action.metavar, ', '.join(choices))
        if '%(default)' not in action.help:
            if action.default is not argparse.SUPPRESS:
                defaulting_nargs = [argparse.OPTIONAL, argparse.ZERO_OR_MORE]
                if action.option_strings or action.nargs in defaulting_nargs:
                    if isinstance(action.default, list):
                        default_str = ', '.join(action.default)
                    else:
                        default_str = str(action.default)
                    helpstr += '\n%s' % indent + '- default: %s' % default_str
        return helpstr
    
    def _format_positional(self, argstr):
        return argstr
    
    def _format_optional(self, argstr):
        return argstr
    
    def _format_requred_arg(self, argstr):
        return argstr
    
    def _format_optional_arg(self, argstr):
        return argstr
    
    def _format_meta_arg(self, argstr):
        return argstr
    
    def _format_args(self, action, default_metavar):
        get_metavar = self._metavar_formatter(action, default_metavar)
        if action.nargs is None:
            result = self._format_requred_arg('%s' % get_metavar(1))
        elif action.nargs == argparse.OPTIONAL:
            result = self._format_optional_arg('[%s]' % get_metavar(1))
        elif action.nargs == argparse.ZERO_OR_MORE:
            result = self._format_optional_arg('[%s [%s ...]]' % get_metavar(2))
        elif action.nargs == argparse.ONE_OR_MORE:
            tpl = get_metavar(2)
            result = self._format_requred_arg('%s' % tpl[0]) + self._format_optional_arg(' [%s ...]' % tpl[1])  
        elif action.nargs == argparse.REMAINDER:
            result = self._format_requred_arg('...')
        elif action.nargs == argparse.PARSER:
            result = self._format_requred_arg('%s ...' % get_metavar(1))
        else:
            formats = ['%s' for _ in range(action.nargs)]
            result = ' '.join(formats) % get_metavar(action.nargs)
        return result

    def _format_action_invocation(self, action):
        if not action.option_strings:
            metavar, = self._metavar_formatter(action, action.dest)(1)
            return self._format_positional(metavar)
        else:
            parts = []
            if action.nargs == 0:
                parts.extend(self._format_optional(x) for x in action.option_strings)
            else:
                default = action.dest.upper()
                args_string = self._format_args(action, default)
                for option_string in action.option_strings:
                    parts.append('%s %s' % (self._format_optional(option_string), args_string))
            return ', '.join(parts)


class ConsoleHelpFormatter(HelpFormatter):
    """Custom help string formatter for console output."""
         
    def start_section(self, heading):
        return super(ConsoleHelpFormatter, self).start_section(util.color_text(heading, attrs=['bold']))

    def add_argument(self, action):
        if action.help is not SUPPRESS:
            get_invocation = self._format_action_invocation
            invocations = [get_invocation(action)]
            for subaction in self._iter_indented_subactions(action):
                invocations.append(get_invocation(subaction))
            invocation_length = max([len(util.uncolor_text(s)) for s in invocations])
            action_length = invocation_length + self._current_indent
            self._action_max_length = max(self._action_max_length, action_length)
            self._add_item(self._format_action, [action])
     
    def _format_positional(self, argstr):
        return util.color_text(argstr, 'red')
    
    def _format_optional(self, argstr):
        return util.color_text(argstr, 'red')
    
    def _format_requred_arg(self, argstr):
        return util.color_text(argstr, 'blue')
    
    def _format_optional_arg(self, argstr):
        return util.color_text(argstr, 'cyan')
    
    def _format_action(self, action):
        help_position = min(self._action_max_length + 2, self._max_help_position)
        help_width = max(self._width - help_position, 11)
        action_width = help_position - self._current_indent - 2
        action_header = self._format_action_invocation(action)
        action_header_nocolor = util.uncolor_text(action_header)
        if not action.help:
            # No help; start on same line and add a final newline
            tup = self._current_indent, '', action_header
            action_header = '%*s%s\n' % tup
        elif len(action_header_nocolor) <= action_width:
            # Short action name; start on the same line and pad two spaces
            # Adjust length to account for color control chars
            length = action_width+len(action_header)-len(action_header_nocolor)
            tup = self._current_indent, '', length, action_header
            action_header = '%*s%-*s  ' % tup
            indent_first = 0
        else:
            # Long action name; start on the next line
            tup = self._current_indent, '', action_header
            action_header = '%*s%s\n' % tup
            indent_first = help_position
        parts = [action_header]
        if action.help:
            help_text = self._expand_help(action)
            help_lines = self._split_lines(help_text, help_width)
            parts.append('%*s%s\n' % (indent_first, '', help_lines[0]))
            for line in help_lines[1:]:
                parts.append('%*s%s\n' % (help_position, '', line))
        elif not action_header.endswith('\n'):
            parts.append('\n')
        for subaction in self._iter_indented_subactions(action):
            parts.append(self._format_action(subaction))
        return self._join_parts(parts)


class MarkdownHelpFormatter(HelpFormatter):
    """Custom help string formatter for markdown output."""
    
    first_col_width = 30
    
    def __init__(self, prog, indent_increment=2, max_help_position=30, width=logger.LINE_WIDTH):
        super(MarkdownHelpFormatter, self).__init__(prog, indent_increment, max_help_position, width)
        trans = {'<': '*', 
                 '>': '*', 
                 '|': r'\|'}
        self._escape_rep = {re.escape(k): v for k, v in trans.iteritems()}
        self._escape_pattern = re.compile("|".join(self._escape_rep.keys()))

    
    class _Section(argparse.HelpFormatter._Section):
        """Override section help formatting."""
        # pylint: disable=protected-access
        def format_help(self):
            if self.parent is not None:
                self.formatter._indent()
            join = self.formatter._join_parts
            for func, args in self.items:
                func(*args)
            item_help = join([func(*args) for func, args in self.items])
            if self.parent is not None:
                self.formatter._dedent()
            if not self.items:
                return ''
            if self.heading is not SUPPRESS and self.heading is not None:
                title = '{:<{}}'.format(self.heading, MarkdownHelpFormatter.first_col_width)
                heading = ' \n%s | %s\n%s:| %s' % (title, 'Description',
                                                   '-'*len(title), '-'*len('Description'))
            else:
                heading = ''
            return join(['\n', heading, '\n', item_help, '\n'])
        
    def _escape_markdown(self, text):
        return self._escape_pattern.sub(lambda m: self._escape_rep[re.escape(m.group(0))], text)

    def _indent(self):
        self._current_indent = 0
        self._level = 0

    def _dedent(self):
        self._current_indent = 0
        self._level = 0

    def _split_lines(self, text, _):
        return text.splitlines()

    def _get_help_string(self, action):
        helpstr = action.help
        helpstr = helpstr[0].upper() + helpstr[1:] + "."
        choices = getattr(action, 'choices', None)
        if choices:
            helpstr += self._escape_markdown('\n  - %s: %s' % (action.metavar, ', '.join(choices)))
        return helpstr
    
    def _format_usage(self, usage, actions, groups, prefix):
        usage = super(MarkdownHelpFormatter, self)._format_usage(usage, actions, groups, "")
        return "`%s`" % usage.strip() + '\n\n'
    
    def _format_action_invocation(self, action):
        invocation = super(MarkdownHelpFormatter, self)._format_action_invocation(action)
        return '{}{:>{}}'.format(' '*self._indent_increment, self._escape_markdown(invocation),
                                 MarkdownHelpFormatter.first_col_width - self._indent_increment)
    
    def _format_action(self, action):
        # determine the required width and the entry label
        help_position = min(self._action_max_length + 2, self._max_help_position)
        help_width = max(self._width - help_position, 11)
        action_header = self._format_action_invocation(action)
        if not action.help:
            action_header = action_header + '\n'
        parts = [action_header]
        if action.help:
            help_text = self._expand_help(action)
            help_lines = self._split_lines(help_text, help_width)
            parts.append('%*s | %s\n' % (0, '', help_lines[0]))
            for line in help_lines[1:]:
                parts.append('%*s | %s\n' % (help_position, '', line))
        elif not action_header.endswith('\n'):
            # or add a newline if the description doesn't end with one
            parts.append('%*s | \n' % (help_position, ''))
        # if there are any sub-actions, add their help as well
        for subaction in self._iter_indented_subactions(action):
            parts.append(self._format_action(subaction))
        return self._join_parts(parts)


class ParsePackagePathAction(argparse.Action):
    """Argument parser action for software package paths.
    
    This action checks that an argument's value is one of these cases:
    1) The path to an existing software package installation.
    2) The path to an archive file containing the software package.
    3) A URL to an archive file containing the software package.
    4) The magic word "download" or value that parses to True via :any:`taucmdr.util.parse_bool`.
    5) A value that parses to False via :any:`parse_bool`.
    """
    # pylint: disable=too-few-public-methods

    def __call__(self, parser, namespace, value, unused_option_string=None):
        """Sets the `self.dest` attribute in `namespace` to the parsed value of `value`.
        
        If `value` parses to a boolean True value then the attribute value is 'download'.
        If `value` parses to a boolean False value then the attribute value is ``None``.
        Otherwise the attribute value is the value of `value`.
            
        Args:
            parser (str): Argument parser object this group belongs to.
            namespace (object): Namespace to receive parsed value via setattr.
            value (str): Value parsed from the command line.
        """
        try:
            value_as_bool = util.parse_bool(value, additional_true=['download', 'nightly'])
        except TypeError:
            if not util.is_url(value):
                value = os.path.abspath(os.path.expanduser(value))
                if not (os.path.isdir(value) or util.path_accessible(value)):
                    raise argparse.ArgumentError(self, "Keyword, valid path, or URL required: %s" % value)
        else:
            value = value.lower() if value_as_bool else None
        setattr(namespace, self.dest, value)


class ParseBooleanAction(argparse.Action):
    """Argument parser action for boolean values.
    
    Essentially a wrapper around :any:`taucmdr.util.parse_bool`.
    """
    # pylint: disable=too-few-public-methods

    def __call__(self, parser, namespace, value, unused_option_string=None):
        """Sets the `self.dest` attribute in `namespace` to the parsed value of `value`.
        
        If `value` parses to a boolean via :any:`taucmdr.util.parse_bool` then the 
        attribute value is that boolean value.
            
        Args:
            parser (str): Argument parser object this group belongs to.
            namespace (object): Namespace to receive parsed value via setattr.
            value (str): Value parsed from the command line/
        """
        try:
            setattr(namespace, self.dest, util.parse_bool(value))
        except TypeError:
            raise argparse.ArgumentError(self, 'Boolean value required')


def get_parser(prog=None, usage=None, description=None, epilog=None):
    """Builds an argument parser.
    
    The returned argument parser accepts no arguments.
    Use :any:`argparse.ArgumentParser.add_argument` to add arguments.
    
    Args:
        prog (str): Name of the program.
        usage (str): Description of the program's usage.
        description (str): Text to display before the argument help.
        epilog (str): Text to display after the argument help.

    Returns:
        MutableArgumentGroupParser: The customized argument parser object.
    """
    try:
        formatter = getattr(sys.modules[__name__], USAGE_FORMAT.capitalize() + 'HelpFormatter')
    except AttributeError:
        raise InternalError("Invalid USAGE_FORMAT: %s" % USAGE_FORMAT)
    return MutableArgumentGroupParser(prog=prog,
                                      usage=usage,
                                      description=description,
                                      epilog=epilog,
                                      formatter_class=formatter)


def get_parser_from_model(model, use_defaults=True, prog=None, usage=None, description=None, epilog=None,
                          positional_primary_key=True):
    """Builds an argument parser from a model's attributes.
    
    The returned argument parser will accept arguments as defined by the model's `argparse` 
    attribute properties, where the arguments to :any:`argparse.ArgumentParser.add_argument` 
    are specified as keyword arguments.
    
    Examples:
        Given this model attribute:
        ::
        
            'openmp': {
                'type': 'boolean', 
                'description': 'application uses OpenMP',
                'default': False, 
                'argparse': {'flags': ('--openmp',),
                             'metavar': 'T/F',
                             'nargs': '?',
                             'const': True,
                             'action': ParseBooleanAction},
            }

        The returned parser will accept the ``--openmp`` flag accepting zero or one arguments 
        with 'T/F' as the metavar.  If ``--openmp`` is omitted the default value of False will
        be used.  If ``--openmp`` is provided with zero arguments, the const value of True will
        be used.  If ``--openmp`` is provided with one argument then the provided argument will
        be passed to a ParseBooleanAction instance to generate a boolean value.  The argument's
        help description will appear as "application uses OpenMP" if the ``--help`` argument is given.
    
    Args:
        model (Model): Model to construct arguments from.
        use_defaults (bool): If True, use the model attribute's default value 
                             as the argument's value if argument is not specified. 
        prog (str): Name of the program.
        usage (str): Description of the program's usage.
        description (str): Text to display before the argument help.
        epilog (str): Text to display after the argument help.
        positional_primary_key (bool): If True, automatically add a positional argument for the primary key.

    Returns:
        MutableArgumentGroupParser: The customized argument parser object.        
    """
    parser = get_parser(prog, usage, description, epilog)
    groups = {}
    for attr, props in six.iteritems(model.attributes):
        try:
            options = dict(props['argparse'])
        except KeyError:
            if 'primary_key' in props and positional_primary_key:
                options = {'metavar': '<%s_%s>' % (model.name.lower(), attr)}
            else:
                continue
        if use_defaults:
            options['default'] = props.get('default', argparse.SUPPRESS) 
        else:
            options['default'] = argparse.SUPPRESS
        try:
            options['help'] = props['description']
        except KeyError:
            pass
        try:
            group_name = options['group'] + ' arguments'
        except KeyError:
            group_name = model.name.lower() + ' arguments'
        else:
            del options['group']
        group = groups.setdefault(group_name, parser.add_argument_group(group_name))
        try:
            flags = options['flags']
        except KeyError:
            flags = (attr,)
        else:
            del options['flags']
            options['dest'] = attr
        prop_type = props.get('type', 'string')
        if prop_type == 'array':
            if 'nargs' not in options:
                options['nargs'] = '+'
        elif prop_type == 'boolean':
            if 'action' not in options:
                options['action'] = ParseBooleanAction
            if 'nargs' not in options:
                options['nargs'] = '?'
            if 'const' not in options:
                options['const'] = True
            if 'metavar' not in options:
                options['metavar'] = 'T/F'
        else:
            if 'type' not in options:
                options['type'] = {'integer': int,
                                   'float': float,
                                   'boolean': str,
                                   'string': str}[prop_type]
        group.add_argument(*flags, **options)
    return parser


def add_storage_flag(parser, action, object_name, plural=False, exclusive=True, enterprise_only=False):
    """Add flag to indicate target storage container.
    
    Args:
        parser (MutableArgumentGroupParser): The parser to modify.
        action (str): The action that will be taken by the command, e.g. "delete" or "list"
        object_name (str): The type of object that will be manipulated, e.g. "application" or "measurement"
        plural (bool): Pluralize help message if True.
        exclusive (bool): Only one storage level may be specified if True.
        enterprise_only (bool): Only project and TAU Enterprise storage is selectable if True.
    """
    help_parts = ["%s %ss" if plural else "%s the %s",
                  " at the specified storage ",
                  "level" if exclusive else "levels"]
    help_str = "".join(help_parts) % (action, object_name)
    nargs = 1 if exclusive else '+'
    if enterprise_only:
        choices = [PROJECT_STORAGE.name, ENTERPRISE_STORAGE.name]
    else:
        choices = [container.name for container in ORDERED_LEVELS]
    parser.add_argument('-'+STORAGE_LEVEL_FLAG,
                        help=help_str,
                        metavar="<level>", 
                        nargs=nargs, 
                        choices=choices,
                        default=[_DEFAULT_STORAGE_LEVEL])


def parse_storage_flag(args):
    try:
        names = getattr(args, STORAGE_LEVEL_FLAG)
    except AttributeError:
        names = [_DEFAULT_STORAGE_LEVEL]
    return [STORAGE_LEVELS[name] for name in names]<|MERGE_RESOLUTION|>--- conflicted
+++ resolved
@@ -39,13 +39,9 @@
 
 import six
 from taucmdr import logger, util
-<<<<<<< HEAD
 from taucmdr.cf.storage.levels import ORDERED_LEVELS, STORAGE_LEVELS, ENTERPRISE_STORAGE, PROJECT_STORAGE
-=======
 from taucmdr.cli import USAGE_FORMAT
 from taucmdr.error import InternalError
-from taucmdr.cf.storage.levels import ORDERED_LEVELS, STORAGE_LEVELS
->>>>>>> d27e8485
 
 
 Action = argparse.Action
@@ -64,7 +60,6 @@
 """Command line flag that indicates storage level."""
 
 _DEFAULT_STORAGE_LEVEL = ORDERED_LEVELS[0].name
-
 
 
 class MutableArgumentGroup(argparse._ArgumentGroup):
