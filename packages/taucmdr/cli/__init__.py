--- conflicted
+++ resolved
@@ -239,13 +239,14 @@
     try:
         matches = [(car, d[car])]
     except KeyError:
-        matches = [i for i in d.iteritems() if i[0].startswith(car)]
+        matches = [i for i in six.iteritems(d) if i[0].startswith(car)]
     if len(matches) == 1:
-        return [matches[0][0]] + _resolve(cmd, cdr, matches[0][1])
+        return [matches[0][0]] + _resolve(cdr, matches[0][1])
     elif len(matches) == 0:
         raise UnknownCommandError(' '.join(cmd))
     elif len(matches) > 1:
         raise AmbiguousCommandError(' '.join(cmd), [m[0] for m in matches])
+
     
 def find_command(cmd):
     """Import the command module and return its COMMAND member.
@@ -260,25 +261,6 @@
     Returns:
         AbstractCommand: Command object for the subcommand.
     """
-<<<<<<< HEAD
-    # pylint: disable=invalid-name
-    def _resolve(c, d):
-        if not c:
-            return []
-        car, cdr = c[0], c[1:]
-        try:
-            matches = [(car, d[car])]
-        except KeyError:
-            matches = [i for i in six.iteritems(d) if i[0].startswith(car)]
-        if len(matches) == 1:
-            return [matches[0][0]] + _resolve(cdr, matches[0][1])
-        elif len(matches) == 0:
-            raise UnknownCommandError(' '.join(cmd))
-        elif len(matches) > 1:
-            raise AmbiguousCommandError(' '.join(cmd), [m[0] for m in matches])
-
-=======
->>>>>>> 76438e47
     if cmd:
         root = '.'.join([COMMANDS_PACKAGE_NAME] + cmd)
     else:
