# -*- coding: utf-8 -*-
#
# Copyright (c) 2015, ParaTools, Inc.
# All rights reserved.
#
# Redistribution and use in source and binary forms, with or without
# modification, are permitted provided that the following conditions are met:
# (1) Redistributions of source code must retain the above copyright notice,
#     this list of conditions and the following disclaimer.
# (2) Redistributions in binary form must reproduce the above copyright notice,
#     this list of conditions and the following disclaimer in the documentation
#     and/or other materials provided with the distribution.
# (3) Neither the name of ParaTools, Inc. nor the names of its contributors may
#     be used to endorse or promote products derived from this software without
#     specific prior written permission.
#
# THIS SOFTWARE IS PROVIDED BY THE COPYRIGHT HOLDERS AND CONTRIBUTORS "AS IS"
# AND ANY EXPRESS OR IMPLIED WARRANTIES, INCLUDING, BUT NOT LIMITED TO, THE
# IMPLIED WARRANTIES OF MERCHANTABILITY AND FITNESS FOR A PARTICULAR PURPOSE ARE
# DISCLAIMED. IN NO EVENT SHALL THE COPYRIGHT HOLDER OR CONTRIBUTORS BE LIABLE
# FOR ANY DIRECT, INDIRECT, INCIDENTAL, SPECIAL, EXEMPLARY, OR CONSEQUENTIAL
# DAMAGES (INCLUDING, BUT NOT LIMITED TO, PROCUREMENT OF SUBSTITUTE GOODS OR
# SERVICES; LOSS OF USE, DATA, OR PROFITS; OR BUSINESS INTERRUPTION) HOWEVER
# CAUSED AND ON ANY THEORY OF LIABILITY, WHETHER IN CONTRACT, STRICT LIABILITY,
# OR TORT (INCLUDING NEGLIGENCE OR OTHERWISE) ARISING IN ANY WAY OUT OF THE USE
# OF THIS SOFTWARE, EVEN IF ADVISED OF THE POSSIBILITY OF SUCH DAMAGE.
#
"""TAU Commander command line interface (CLI).

The TAU Commander CLI is composed of a single top-level command that invokes
subcommands, much like `git`_.  For example, the command line 
``tau project create my_new_project`` invokes the `create` subcommand of the
`project` subcommand with the arguments `my_new_project`. 

Every package in :py:mod:`taucmdr.cli.commands` is a TAU Commander subcommand. Modules
in the package are that subcommand's subcommands.  This can be nested as deep as
you like.  Subcommand modules must have a COMMAND member which is an instance of
a subclass of :any:`AbstractCommand`.

.. _git: https://git-scm.com/
"""

import os
import sys

import six
from types import ModuleType
from taucmdr import TAUCMDR_SCRIPT, EXIT_FAILURE
from taucmdr import logger, util
from taucmdr.error import ConfigurationError, InternalError


LOGGER = logger.get_logger(__name__)

SCRIPT_COMMAND = os.path.basename(TAUCMDR_SCRIPT)

COMMANDS_PACKAGE_NAME = __name__ + '.commands'

USAGE_FORMAT = "console"
"""Specify usage formatting:
    console: colorized and formatted to fit current console dimensions.
    markdown: plain text markdown. 
""" 

_COMMANDS = {SCRIPT_COMMAND: {}}


class UnknownCommandError(ConfigurationError):
    """Indicates that a specified command is unknown."""
    message_fmt = ("%(value)r is not a valid TAU command.\n"
                   "\n"
                   "%(hints)s")


class AmbiguousCommandError(ConfigurationError):
    """Indicates that a specified partial command is ambiguous."""
    message_fmt = ("Command '%(value)s' is ambiguous.\n"
                   "\n"
                   "%(hints)s")
    def __init__(self, value, matches, *hints):
        parts = ["Did you mean `%s %s`?" % (SCRIPT_COMMAND, match) for match in matches]
        parts.append("Try `%s --help`" % SCRIPT_COMMAND)
        super(AmbiguousCommandError, self).__init__(value, *hints + tuple(parts))


def _command_as_list(module_name):
    """Converts a module name to a command name list.
    
    Maps command module names to their command line equivilants, e.g.
    'taucmdr.cli.commands.target.create' => ['tau', 'target', 'create']

    Args:
        module_name (str): Name of a module.

    Returns:
        list: Strings that identify the command.
    """
    parts = module_name.split('.')
    for part in COMMANDS_PACKAGE_NAME.split('.'):
        if parts[0] == part:
            parts = parts[1:]
    return [SCRIPT_COMMAND] + parts


def _get_commands(package_name):
    # pylint: disable=line-too-long
    """Returns a dictionary mapping commands to Python modules.
    
    Given a root module name, return a dictionary that maps commands and their
    subcommands to Python modules.  The special key ``__module__`` maps to the
    command module.  Other strings map to subcommands of the command.
    
    Args:
        package_name (str): A string naming the module to search for cli.
    
    Returns:
        dict: Strings mapping to dictionaries or modules.
        
    Example:
    ::

        _get_commands('taucmdr.cli.commands.target') ==>
            {'__module__': <module 'taucmdr.cli.commands.target' from '/home/jlinford/workspace/taucmdr/packages/taucmdr/cli/commands/target/__init__.pyc'>,
             'create': {'__module__': <module 'taucmdr.cli.commands.target.create' from '/home/jlinford/workspace/taucmdr/packages/taucmdr/cli/commands/target/create.pyc'>},
             'delete': {'__module__': <module 'taucmdr.cli.commands.target.delete' from '/home/jlinford/workspace/taucmdr/packages/taucmdr/cli/commands/target/delete.pyc'>},
             'edit': {'__module__': <module 'taucmdr.cli.commands.target.edit' from '/home/jlinford/workspace/taucmdr/packages/taucmdr/cli/commands/target/edit.pyc'>},
             'list': {'__module__': <module 'taucmdr.cli.commands.target.list' from '/home/jlinford/workspace/taucmdr/packages/taucmdr/cli/commands/target/list.pyc'>}}
    """
    def lookup(cmd, dct):
        if not cmd:
            return dct
        elif len(cmd) == 1:
            return dct[cmd[0]]
        else:
            return lookup(cmd[1:], dct[cmd[0]])

    def walking_import(module, cmd, dct):
        car, cdr = cmd[0], cmd[1:]
        if cdr:
            walking_import(module, cdr, dct[car])
        elif car not in dct:
            __import__(module)
            dct.setdefault(car, {})['__module__'] = sys.modules[module]

    __import__(COMMANDS_PACKAGE_NAME)
    command_module = sys.modules[COMMANDS_PACKAGE_NAME]
    for _, module, _ in util.walk_packages(command_module.__path__, prefix=command_module.__name__+'.'):
        if not (module.endswith('__main__') or '.tests' in module):
            try:
                lookup(_command_as_list(module), _COMMANDS)
            except KeyError:
                walking_import(module, _command_as_list(module), _COMMANDS)
    return lookup(_command_as_list(package_name), _COMMANDS)


def command_from_module_name(module_name):
    """Converts a module name to a command name string.
    
    Maps command module names to their command line equivilants, e.g.
    'taucmdr.cli.commands.target.create' => 'tau target create'
    
    Args:
        module_name (str): Name of a module.
        
    Returns:
        str: A string that identifies the command.
    """
    if module_name == '__main__':
        return os.path.basename(TAUCMDR_SCRIPT)
    else:
        return ' '.join(_command_as_list(module_name))


def commands_description(package_name=COMMANDS_PACKAGE_NAME):
    """Builds listing of command names with short description.
    
    Args:
        package_name (str): A dot-seperated string naming the module to search for cli.
    
    Returns:
        str: Help string describing all commands found at or below `root`.
    """
    usage_fmt = USAGE_FORMAT.lower()
    groups = {}
    commands = sorted([i for i in six.iteritems(_get_commands(package_name)) if i[0] != '__module__'])
    for cmd, topcmd in commands:
        module = topcmd['__module__']
        try:
            command_obj = module.COMMAND
        except AttributeError:
            continue 
        descr = command_obj.summary.split('\n')[0]
        group = command_obj.group
        if usage_fmt == 'console':
            line = '  %s%s' % (util.color_text('{:<14}'.format(cmd), 'green'), descr)
        elif usage_fmt == 'markdown':
            line = '  %s | %s' % ('{:<28}'.format(cmd), descr)
        groups.setdefault(group, []).append(line)
    parts = []
<<<<<<< HEAD
    for group, members in six.iteritems(groups):
        if group:
            title = util.color_text(group.title() + ' Subcommands:', attrs=['bold'])
        else:
            title = util.color_text('Subcommands:', attrs=['bold'])
        parts.append(title)
=======
    for group, members in groups.iteritems():
        title = group.title() + ' Subcommands' if group else 'Subcommands'
        if usage_fmt == 'console':
            parts.append(util.color_text(title+':', attrs=['bold']))
        elif usage_fmt == 'markdown':
            parts.extend(['', ' ', '{:<30}'.format(title) + ' | Description',
                          '%s:| %s' % ('-'*30, '-'*len('Description'))])
>>>>>>> d27e8485
        parts.extend(members)
        parts.append('')
    return '\n'.join(parts)


def get_all_commands(package_name=COMMANDS_PACKAGE_NAME):
    """Builds a list of all commands and subcommands.

    Args:
        package_name (str): A dot-separated string naming the module to search for cli.

    Returns:
        list: List of modules corresponding to all commands and subcommands.
    """
    all_commands = []
    commands = sorted((i for i in six.iteritems(_get_commands(package_name)) if i[0] != '__module__'))
    for _, topcmd in commands:
        for _, mod in six.iteritems(topcmd):
            if isinstance(mod, dict):
                all_commands.append(mod['__module__'].__name__)
            elif isinstance(mod, ModuleType):
                all_commands.append(mod.__name__)
            else:
                raise InternalError("%s is an invalid module." %mod)
    return all_commands

def find_command(cmd):
    """Import the command module and return its COMMAND member.
    
    Args:
        cmd (list): List of strings identifying the command, i.e. from :any:`_command_as_list`.
        
    Raises:
        UnknownCommandError: `cmd` is invalid.
        AmbiguousCommandError: `cmd` is ambiguous.
        
    Returns:
        AbstractCommand: Command object for the subcommand.
    """
    # pylint: disable=invalid-name
    def _resolve(c, d):
        if not c:
            return []
        car, cdr = c[0], c[1:]
        try:
            matches = [(car, d[car])]
        except KeyError:
            matches = [i for i in six.iteritems(d) if i[0].startswith(car)]
        if len(matches) == 1:
            return [matches[0][0]] + _resolve(cdr, matches[0][1])
        elif len(matches) == 0:
            raise UnknownCommandError(' '.join(cmd))
        elif len(matches) > 1:
            raise AmbiguousCommandError(' '.join(cmd), [m[0] for m in matches])

    if cmd:
        root = '.'.join([COMMANDS_PACKAGE_NAME] + cmd)
    else:
        root = COMMANDS_PACKAGE_NAME
    try:
        return _get_commands(root)['__module__'].COMMAND
    except KeyError:
        LOGGER.debug('%r not recognized as a TAU command', cmd)
        resolved = _resolve(cmd, _COMMANDS[SCRIPT_COMMAND])
        LOGGER.debug('Resolved ambiguous command %r to %r', cmd, resolved)
        return find_command(resolved)
    except AttributeError:
        raise InternalError("'COMMAND' undefined in %r" % cmd)


def execute_command(cmd, cmd_args=None, parent_module=None):
    """Import the command module and run its main routine.
    
    Partial commands are allowed, e.g. cmd=['tau', 'cli', 'commands', 'app', 'cre'] will resolve
    to 'taucmdr.cli.commands.application.create'.  If the command can't be found then the parent 
    command (if any) will be invoked with the ``--help`` flag.
    
    Args:
        cmd (list): List of strings identifying the command, i.e. from :any:`_command_as_list`.
        cmd_args (list): Command line arguments to be parsed by command.
        parent_module (str): Dot-seperated name of the command's parent.
        
    Raises:
        UnknownCommandError: `cmd` is invalid.
        AmbiguousCommandError: `cmd` is ambiguous.
        
    Returns:
        int: Command return code.
    """
    if parent_module:
        parent = _command_as_list(parent_module)[1:]
        cmd = parent + cmd
    try:
        main = find_command(cmd).main
    except UnknownCommandError:
        if len(cmd) <= 1:
            LOGGER.debug("Unknown command %r has no parent module: giving up.", cmd)
            raise  # We finally give up
        if not parent_module:
            parent = cmd[:-1]
        LOGGER.debug('Getting help from parent command %r', parent)
        parent_usage = util.uncolor_text(find_command(parent).usage)
        LOGGER.error("Invalid %s subcommand: %s\n\n%s", parent[0], cmd[-1], parent_usage)
        return EXIT_FAILURE
    else:
        return main(cmd_args or [])<|MERGE_RESOLUTION|>--- conflicted
+++ resolved
@@ -197,22 +197,13 @@
             line = '  %s | %s' % ('{:<28}'.format(cmd), descr)
         groups.setdefault(group, []).append(line)
     parts = []
-<<<<<<< HEAD
     for group, members in six.iteritems(groups):
-        if group:
-            title = util.color_text(group.title() + ' Subcommands:', attrs=['bold'])
-        else:
-            title = util.color_text('Subcommands:', attrs=['bold'])
-        parts.append(title)
-=======
-    for group, members in groups.iteritems():
         title = group.title() + ' Subcommands' if group else 'Subcommands'
         if usage_fmt == 'console':
             parts.append(util.color_text(title+':', attrs=['bold']))
         elif usage_fmt == 'markdown':
             parts.extend(['', ' ', '{:<30}'.format(title) + ' | Description',
                           '%s:| %s' % ('-'*30, '-'*len('Description'))])
->>>>>>> d27e8485
         parts.extend(members)
         parts.append('')
     return '\n'.join(parts)
