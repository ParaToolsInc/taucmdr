# -*- coding: utf-8 -*-
#
# Copyright (c) 2015-17 ParaTools, Inc.
# All rights reserved.
#
# Redistribution and use in source and binary forms, with or without
# modification, are permitted provided that the following conditions are met:
# (1) Redistributions of source code must retain the above copyright notice,
#     this list of conditions and the following disclaimer.
# (2) Redistributions in binary form must reproduce the above copyright notice,
#     this list of conditions and the following disclaimer in the documentation
#     and/or other materials provided with the distribution.
# (3) Neither the name of ParaTools, Inc. nor the names of its contributors may
#     be used to endorse or promote products derived from this software without
#     specific prior written permission.
#
# THIS SOFTWARE IS PROVIDED BY THE COPYRIGHT HOLDERS AND CONTRIBUTORS "AS IS"
# AND ANY EXPRESS OR IMPLIED WARRANTIES, INCLUDING, BUT NOT LIMITED TO, THE
# IMPLIED WARRANTIES OF MERCHANTABILITY AND FITNESS FOR A PARTICULAR PURPOSE ARE
# DISCLAIMED. IN NO EVENT SHALL THE COPYRIGHT HOLDER OR CONTRIBUTORS BE LIABLE
# FOR ANY DIRECT, INDIRECT, INCIDENTAL, SPECIAL, EXEMPLARY, OR CONSEQUENTIAL
# DAMAGES (INCLUDING, BUT NOT LIMITED TO, PROCUREMENT OF SUBSTITUTE GOODS OR
# SERVICES; LOSS OF USE, DATA, OR PROFITS; OR BUSINESS INTERRUPTION) HOWEVER
# CAUSED AND ON ANY THEORY OF LIABILITY, WHETHER IN CONTRACT, STRICT LIABILITY,
# OR TORT (INCLUDING NEGLIGENCE OR OTHERWISE) ARISING IN ANY WAY OUT OF THE USE
# OF THIS SOFTWARE, EVEN IF ADVISED OF THE POSSIBILITY OF SUCH DAMAGE.
#
"""A command line data `view`.

See http://en.wikipedia.org/wiki/Model-view-controller
"""
<<<<<<< HEAD

from __future__ import print_function

=======
import six
>>>>>>> 75c629a7
from texttable import Texttable
from taucmdr import EXIT_SUCCESS, ENTERPRISE_URL
from taucmdr import logger, util, cli
from taucmdr.error import UniqueAttributeError, InternalError, ModelError, ProjectSelectionError, ConfigurationError
from taucmdr.cf.storage import StorageError
from taucmdr.cf.storage.levels import SYSTEM_STORAGE, USER_STORAGE, PROJECT_STORAGE, ENTERPRISE_STORAGE
from taucmdr.model.project import Project
from taucmdr.cli import arguments
from taucmdr.cli.command import AbstractCommand


class AbstractCliView(AbstractCommand):
    """A command that works as a `view` for a `controller`.
    
    See http://en.wikipedia.org/wiki/Model-view-controller
    
    Attributes:
        controller (class): The controller class for this view's data.
        model_name (str): The lower-case name of the model.
    """

    # pylint: disable=abstract-method

    def __init__(self, model, module_name,
                 summary_fmt=None, help_page_fmt=None, group=None, include_storage_flag=True):
        self.model = model
        self.model_name = self.model.name.lower()
        format_fields = {'model_name': self.model_name}
        if not summary_fmt:
            summary_fmt = "Create and manage %(model_name)s configurations."
        self.include_storage_flag = include_storage_flag
        super(AbstractCliView, self).__init__(module_name, format_fields=format_fields, summary_fmt=summary_fmt,
                                              help_page_fmt=help_page_fmt, group=group)


class RootCommand(AbstractCliView):
    """A command with subcommands for actions."""

    def _construct_parser(self):
        usage = "%s <subcommand> [arguments]" % self.command
        epilog = ['', cli.commands_description(self.module_name), '',
                  "See '%s <subcommand> --help' for more information on <subcommand>." % self.command]
        parser = arguments.get_parser(prog=self.command, usage=usage,
                                      description=self.summary, epilog='\n'.join(epilog))
        parser.add_argument('subcommand',
                            help="See 'subcommands' below",
                            metavar='<subcommand>')
        parser.add_argument('options',
                            help="Arguments to be passed to <subcommand>",
                            metavar='[arguments]',
                            nargs=arguments.REMAINDER)
        return parser

    def main(self, argv):
        args = self._parse_args(argv)
        return cli.execute_command([args.subcommand], args.options, self.module_name)


class CreateCommand(AbstractCliView):
    """Base class for the `create` command of command line views."""

    def __init__(self, *args, **kwargs):
        kwargs.setdefault('summary_fmt', "Create %(model_name)s configurations.")
        super(CreateCommand, self).__init__(*args, **kwargs)

    def _construct_parser(self):
        usage = "%s <%s_%s> [arguments]" % (self.command, self.model_name, self.model.key_attribute)
        parser = arguments.get_parser_from_model(self.model,
                                                 prog=self.command,
                                                 usage=usage,
                                                 description=self.summary)
        if self.include_storage_flag:
            arguments.add_storage_flag(parser, "create", self.model_name)
        return parser

    def _create_record(self, store, data):
        """Create the model record.
        
        Args:
            store (AbstractStorage): Storage to contain the record.
            data (dict): Record data.
            
        Returns:
            int: :any:`EXIT_SUCCESS` if successful.
        
        Raises:
            UniqueAttributeError: A record with the same unique attribute already exists.
        """
        ctrl = self.model.controller(store)
        key_attr = self.model.key_attribute
        key = data[key_attr]
        try:
            ctrl.create(data)
        except UniqueAttributeError:
            self.parser.error("A %s with %s='%s' already exists" % (self.model_name, key_attr, key))
        if ctrl.storage is PROJECT_STORAGE:
            from taucmdr.cli.commands.project.edit import COMMAND as project_edit_cmd
            try:
                proj = Project.selected()
            except ProjectSelectionError:
                self.logger.info("Created a new %s '%s'. Use `%s` to add the new %s to a project.",
                                 self.model_name, key, project_edit_cmd, self.model_name)
            else:
                project_edit_cmd.main([proj['name'], '--add', key])
        else:
            self.logger.info("Created a new %s-level %s: '%s'.", ctrl.storage.name, self.model_name, key)
        return EXIT_SUCCESS

    def main(self, argv):
        args = self._parse_args(argv)
        store = arguments.parse_storage_flag(args)[0]
        data = {attr: getattr(args, attr) for attr in self.model.attributes if hasattr(args, attr)}
        return self._create_record(store, data)


class DeleteCommand(AbstractCliView):
    """Base class for the `delete` subcommand of command line views."""

    def __init__(self, *args, **kwargs):
        kwargs.setdefault('summary_fmt', "Delete %(model_name)s configurations.")
        super(DeleteCommand, self).__init__(*args, **kwargs)

    def _construct_parser(self):
        key_attr = self.model.key_attribute
        usage = "%s <%s_%s> [arguments]" % (self.command, self.model_name, key_attr)
        epilog = util.color_text("WARNING: THIS OPERATION IS NOT REVERSABLE!", 'yellow', attrs=['bold'])
        parser = arguments.get_parser(prog=self.command,
                                      usage=usage,
                                      description=self.summary,
                                      epilog=epilog)
        parser.add_argument(key_attr,
                            help="%s of %s configuration to delete" % (key_attr.capitalize(), self.model_name),
                            metavar='<%s_%s>' % (self.model_name, key_attr))
        if self.include_storage_flag:
            arguments.add_storage_flag(parser, "delete", self.model_name)
        return parser

    def _delete_record(self, store, key):
        key_attr = self.model.key_attribute
        ctrl = self.model.controller(store)
        records = ctrl.search({key_attr: key})
        if not records:
            records = ctrl.search_hash(key)
            if not records:
                self.parser.error("No %s-level %s with %s='%s'." % (store.name, self.model_name, key_attr, key))
            if len(records) > 1:
                matches = [record.hash_digest() for record in records]
                self.parser.error("Ambiguous hash %s for %s at %s-level: matches %s" %
                                  (key, self.model_name, store.name, matches))
        eids_to_delete = [record.eid for record in records]
        ctrl.delete(eids_to_delete)
        self.logger.info("Deleted %s '%s'", self.model_name, key)
        return EXIT_SUCCESS

    def main(self, argv):
        args = self._parse_args(argv)
        store = arguments.parse_storage_flag(args)[0]
        key = getattr(args, self.model.key_attribute)
        return self._delete_record(store, key)


class EditCommand(AbstractCliView):
    """Base class for the `edit` subcommand of command line views."""

    def __init__(self, *args, **kwargs):
        kwargs.setdefault('summary_fmt', "Modify %(model_name)s configurations.")
        self.include_new_key_flag = kwargs.pop('include_new_key_flag', True)
        super(EditCommand, self).__init__(*args, **kwargs)

    def _construct_parser(self):
        key_attr = self.model.key_attribute
        usage = "%s <%s_%s> [arguments]" % (self.command, self.model_name, key_attr)
        parser = arguments.get_parser_from_model(self.model,
                                                 use_defaults=False,
                                                 prog=self.command,
                                                 usage=usage,
                                                 description=self.summary)
        if self.include_new_key_flag:
            group = parser.add_argument_group('%s arguments' % self.model_name)
            group.add_argument('--new-%s' % key_attr,
                               help="change the configuration's %s" % key_attr,
                               metavar='<new_%s>' % key_attr,
                               dest='new_key',
                               default=arguments.SUPPRESS)
        if self.include_storage_flag:
            arguments.add_storage_flag(parser, "modify", self.model_name)
        return parser

    def _update_record(self, store, data, key):
        ctrl = self.model.controller(store)
        key_attr = self.model.key_attribute
        used_hash = False
        records = ctrl.search({key_attr: key})
        if not records:
            records = ctrl.search_hash(key)
            used_hash = True
            if not records:
                self.parser.error("No %s-level %s with %s='%s'." % (ctrl.storage.name, self.model_name, key_attr, key))
            if len(records) > 1:
                matches = [record.hash_digest() for record in records]
                self.parser.error("Ambiguous hash %s for %s at %s-level: matches %s" %
                                  (key, self.model_name, store.name, matches))
        eids_to_update = [record.eid for record in records]
        if used_hash and data[key_attr] == key:
            del data[key_attr]
        print(data)
        ctrl.update(data, eids_to_update)
        self.logger.info("Updated %s '%s'", self.model_name, key)
        return EXIT_SUCCESS

    def main(self, argv):
        args = self._parse_args(argv)
        store = arguments.parse_storage_flag(args)[0]
        data = {attr: getattr(args, attr) for attr in self.model.attributes if hasattr(args, attr)}
        key_attr = self.model.key_attribute
        try:
            data[key_attr] = args.new_key
        except AttributeError:
            pass
        key = getattr(args, key_attr)
        return self._update_record(store, data, key)


class ListCommand(AbstractCliView):
    """Base class for the `list` subcommand of command line views."""

    def __init__(self, *args, **kwargs):
        kwargs.setdefault('summary_fmt', "Show %(model_name)s configuration data.")
        default_style = kwargs.pop('default_style', 'dashboard')
        dashboard_columns = kwargs.pop('dashboard_columns', None)
        title_fmt = kwargs.pop('title_fmt', "%(model_name)s Configurations (%(storage_path)s)")
        self.storage_enterprise_only = kwargs.pop('enterprise_only', False)
        super(ListCommand, self).__init__(*args, **kwargs)
        key_attr = self.model.key_attribute
        self._format_fields = {'command': self.command, 'model_name': self.model_name, 'key_attr': key_attr}
        self.default_style = default_style
        self.dashboard_columns = dashboard_columns or [{'header': key_attr.title(), 'value': key_attr}]
        self.title_fmt = title_fmt

    def short_format(self, models):
        """Format modeled records in short format.

        Args:
            models: Modeled records to format.

        Returns:
            str: Record data in short format.
        """
        self.logger.debug("Short format")
        return [str(model[self.model.key_attribute]) for model in models]

    def dashboard_format(self, records):
        """Format modeled records in dashboard format.

        Args:
            records: Modeled records to format.
 
        Returns:
            str: Record data in dashboard format.
        """
        self.logger.debug("Dashboard format")
        title = util.hline(self.title_fmt % {'model_name': records[0].name.capitalize(),
                                             'storage_path': records[0].storage}, 'cyan')
        header_row = [col['header'] for col in self.dashboard_columns]
        rows = [header_row]
        for record in records:
            populated = record.populate()
            row = []
            for col in self.dashboard_columns:
                if 'value' in col:
                    try:
                        cell = populated[col['value']]
                    except KeyError:
                        cell = 'N/A'
                elif 'yesno' in col:
                    cell = 'Yes' if populated.get(col['yesno'], False) else 'No'
                elif 'function' in col:
                    cell = col['function'](populated)
                elif 'hash' in col:
                    cell = record.hash_digest()[-col['hash']:]
                else:
                    raise InternalError("Invalid column definition: %s" % col)
                row.append(cell)
            rows.append(row)
        table = Texttable(logger.LINE_WIDTH)
        table.set_cols_align([col.get('align', 'c') for col in self.dashboard_columns])
        table.set_cols_dtype([col.get('dtype', 'a') for col in self.dashboard_columns])
        table.add_rows(rows)
        return [title, table.draw(), '']

    def _format_long_item(self, key, val):
        attrs = self.model.attributes[key]
        if 'collection' in attrs:
            foreign_model = attrs['collection']
            foreign_keys = []
            for foreign_record in val:
                try:
                    foreign_keys.append(str(foreign_record[foreign_model.key_attribute]))
                except (AttributeError, ModelError):
                    foreign_keys.append(str(foreign_record))
            val = ', '.join(foreign_keys)
        elif 'model' in attrs:
            foreign_model = attrs['model']
            try:
                if val is None:
                    val = str(val)
                else:
                    val = str(val[foreign_model.key_attribute])
            except (AttributeError, ModelError):
                val = str(val)
        elif 'type' in attrs:
            if attrs['type'] == 'boolean':
                val = str(bool(val))
            elif attrs['type'] == 'array':
                val = ', '.join(str(x) for x in val)
            elif attrs['type'] != 'string':
                val = str(val)
        else:
            raise InternalError("Attribute has no type: %s, %s" % (attrs, val))
        description = attrs.get('description', 'No description')
        description = description[0].upper() + description[1:] + "."
        flags = ', '.join(flag for flag in attrs.get('argparse', {'flags': ('N/A',)})['flags'])
        return [key, val, flags, description]

    def long_format(self, records):
        """Format records in long format.
        
        Args:
            records: Controlled records to format.
        
        Returns:
            str: Record data in long format.
        """
        self.logger.debug("Long format")
        title = util.hline(self.title_fmt % {'model_name': records[0].name.capitalize(),
                                             'storage_path': records[0].storage}, 'cyan')
        retval = [title]
        for record in records:
            rows = [['Attribute', 'Value', 'Command Flag', 'Description']]
            populated = record.populate()
            for key, val in sorted(six.iteritems(populated)):
                if key != self.model.key_attribute:
                    rows.append(self._format_long_item(key, val))
            table = Texttable(logger.LINE_WIDTH)
            table.set_cols_align(['r', 'c', 'l', 'l'])
            table.set_deco(Texttable.HEADER | Texttable.VLINES)
            table.add_rows(rows)
            retval.append(util.hline("%s %s" % (populated[self.model.key_attribute], record.hash_digest()), 'cyan'))
            retval.extend([table.draw(), ''])
        return retval

    def _construct_parser(self):
        key_str = self.model_name + '_' + self.model.key_attribute
        usage_head = ("%(command)s [%(key_str)s] [%(key_str)s] ... [arguments]" %
                      {'command': self.command, 'key_str': key_str})
        parser = arguments.get_parser(prog=self.command,
                                      usage=usage_head,
                                      description=self.summary)
        parser.add_argument('keys',
                            help=("Show only %(model_name)ss with the given %(key_attr)ss" % self._format_fields),
                            metavar=key_str,
                            nargs='*',
                            default=arguments.SUPPRESS)
        style_dest = 'style'
        style_group = parser.add_mutually_exclusive_group()
        style_group.add_argument('-s', '--short',
                                 help="show minimal %(model_name)s data" % self._format_fields,
                                 const='short', action='store_const', dest=style_dest,
                                 default=arguments.SUPPRESS)
        style_group.add_argument('-d', '--dashboard',
                                 help="show %(model_name)s data in a fancy dasboard" % self._format_fields,
                                 const='dashboard', action='store_const', dest=style_dest,
                                 default=arguments.SUPPRESS)
        style_group.add_argument('-l', '--long',
                                 help="show all %(model_name)s data in a list" % self._format_fields,
                                 const='long', action='store_const', dest=style_dest,
                                 default=arguments.SUPPRESS)
        if self.include_storage_flag:
            arguments.add_storage_flag(parser, "show", self.model_name, plural=True, exclusive=False,
                                       enterprise_only=self.storage_enterprise_only)
        return parser

    def _list_records(self, storage_levels, keys, style):
        """Shows record data via `print`.
        
        Args:
            storage_levels (list): Storage levels to query, e.g. ['user', 'project']
            keys (list): Keys to match to :any:`self.key_attr`.
            style (str): Style in which to format records.
            
        Returns:
            int: :any:`EXIT_SUCCESS` if successful.
        """

        project_ctl = self.model.controller(PROJECT_STORAGE)
        user_ctl = self.model.controller(USER_STORAGE)
        system_ctl = self.model.controller(SYSTEM_STORAGE)

        system = SYSTEM_STORAGE.name in storage_levels
        user = USER_STORAGE.name in storage_levels
        enterprise = ENTERPRISE_STORAGE.name in storage_levels
        project = PROJECT_STORAGE.name in storage_levels or not (user or system or enterprise)

        parts = []
        if system:
            parts.extend(self._format_records(system_ctl, style, keys))
        if user:
            parts.extend(self._format_records(user_ctl, style, keys))
        if project:
            parts.extend(self._format_records(project_ctl, style, keys))
        if enterprise:
            token, db_name = Project.connected()
            ENTERPRISE_STORAGE.connect_database(url=ENTERPRISE_URL, db_name=db_name, token=token)
            enterprise_ctl = self.model.controller(ENTERPRISE_STORAGE)
            parts.extend(self._format_records(enterprise_ctl, style, keys))
        if style == 'dashboard':
            # Show record counts (not the records themselves) for other storage levels
            if not system:
                parts.extend(self._count_records(system_ctl))
            if not user:
                parts.extend(self._count_records(user_ctl))
            if not project:
                parts.extend(self._count_records(project_ctl))
        print('\n'.join(parts))
        return EXIT_SUCCESS

    def main(self, argv):
        args = self._parse_args(argv)
        keys = getattr(args, 'keys', None)
        style = getattr(args, 'style', None) or self.default_style
        storage_levels = [level.name for level in arguments.parse_storage_flag(args)]
        return self._list_records(storage_levels, keys, style)

    def _retrieve_records(self, ctrl, keys):
        """Retrieve modeled data from the controller.
        
        Args:
            ctrl (Controller): Controller for the data model.
            keys (list): Keys to match to :any:`self.key_attr`.
            
        Returns:
            list: Model records.
        """
        if not keys:
            records = ctrl.all()
        else:
            key_attr = self.model.key_attribute
            if len(keys) == 1:
                records = ctrl.search({key_attr: keys[0]})
                if not records:
                    records = ctrl.search_hash(keys[0])
                    if not records:
                        self.parser.error("No %s with %s='%s'" % (self.model_name, key_attr, keys[0]))
            else:
                records = ctrl.search([{key_attr: key} for key in keys])
                if not records:
                    records = ctrl.search_hash(keys)
                for i, record in enumerate(records):
                    if not record:
                        self.parser.error("No %s with %s='%s'" % (self.model_name, key_attr, keys[i]))
        return records

    def _format_records(self, ctrl, style, keys=None):
        """Format records in a given style.
        
        Retrieves records for controller `ctrl` and formats them.
        
        Args:
            ctrl (Controller): Controller for the data model.
            style (str): Style in which to format records.        
            keys (list): Keys to match to :any:`self.key_attr`.
            
        Returns:
            list: Record data as formatted strings.
        """
        try:
            records = self._retrieve_records(ctrl, keys)
        except StorageError:
            records = []
        if not records:
            parts = ["No %ss." % self.model_name]
        else:
            formatter = getattr(self, style + '_format')
            parts = formatter(records)
        return parts

    def _count_records(self, ctrl):
        """Print a record count to stdout.
        
        Args:
            controller (Controller): Controller for the data model.
        """
        level = ctrl.storage.name
        try:
            count = ctrl.count()
        except StorageError:
            count = 0
        fields = dict(self._format_fields, count=count, level=level, level_flag=arguments.STORAGE_LEVEL_FLAG)
        if count == 1:
            return ["There is 1 %(level)s %(model_name)s."
                    " Type `%(command)s -%(level_flag)s %(level)s` to list it." % fields]
        elif count > 1:
            return ["There are %(count)d %(level)s %(model_name)ss."
                    " Type `%(command)s -%(level_flag)s %(level)s` to list them." % fields]
        else:
            # return ["There are no %(level)s %(model_name)ss." % fields]
            return []


class CopyCommand(CreateCommand):
    """Base class for the `copy` subcommand of command line views."""

    def __init__(self, *args, **kwargs):
        kwargs.setdefault('summary_fmt', "Copy and modify %(model_name)s configurations.")
        super(CopyCommand, self).__init__(*args, **kwargs)

    def _construct_parser(self):
        key_attr = self.model.key_attribute
        usage = ("%s <%s_%s> <copy_%s> [arguments]" % (self.command, self.model_name, key_attr, key_attr))
        parser = arguments.get_parser_from_model(self.model,
                                                 use_defaults=False,
                                                 prog=self.command,
                                                 usage=usage,
                                                 description=self.summary)
        group = parser.add_argument_group('%s arguments' % self.model_name)
        group.add_argument('copy_%s' % key_attr,
                           help="new %s configuration's %s" % (self.model_name, key_attr),
                           metavar='<copy_%s>' % key_attr,
                           default=arguments.SUPPRESS)
        if self.include_storage_flag:
            arguments.add_storage_flag(parser, "copy", self.model_name)
        return parser

    def _copy_record(self, store, updates, key):
        ctrl = self.model.controller(store)
        key_attr = self.model.key_attribute
        matching = ctrl.search({key_attr: key})
        if not matching:
            matching = ctrl.search_hash(key)
            if not matching:
                self.parser.error("No %s-level %s with %s='%s'." % (ctrl.storage.name, self.model_name, key_attr, key))
        if len(matching) > 1:
            raise InternalError("More than one %s-level %s with %s='%s' exists!" %
                                (ctrl.storage.name, self.model_name, key_attr, key))
        else:
            found = matching[0]
        data = dict(found)
        data.update(updates)
        return self._create_record(store, data)

    def main(self, argv):
        args = self._parse_args(argv)
        store = arguments.parse_storage_flag(args)[0]
        data = {attr: getattr(args, attr) for attr in self.model.attributes if hasattr(args, attr)}
        key_attr = self.model.key_attribute
        try:
            data[key_attr] = getattr(args, 'copy_%s' % key_attr)
        except AttributeError:
            pass
        key = getattr(args, key_attr)
        return self._copy_record(store, data, key)


class PushCommand(AbstractCliView):
    """Base class for the `push` subcommand of command line views."""

    def __init__(self, *args, **kwargs):
        kwargs.setdefault('summary_fmt', 'Push %(model_name)s configurations to TAU Enterprise.')
        super(PushCommand, self).__init__(*args, **kwargs)
        key_attr = self.model.key_attribute
        self._format_fields = {'command': self.command, 'model_name': self.model_name, 'key_attr': key_attr}

    def _construct_parser(self):
        key_str = self.model_name + '_' + self.model.key_attribute
        usage_head = ("%(command)s [%(key_str)s] [%(key_str)s] ... [arguments]" %
                      {'command': self.command, 'key_str': key_str})
        parser = arguments.get_parser(prog=self.command,
                                      usage=usage_head,
                                      description=self.summary)
        parser.add_argument('keys',
                            help=("Push %(model_name)ss with the given %(key_attr)ss" % self._format_fields),
                            metavar=key_str,
                            nargs='+',
                            default=arguments.SUPPRESS)
        mode_dest = 'mode'
        mode_group = parser.add_mutually_exclusive_group()
        mode_group.add_argument('-n', '--dry-run',
                                help="show the data that would be pushed, but don't actually push",
                                const='dryrun', action='store_const', dest=mode_dest,
                                default=arguments.SUPPRESS)
        if self.include_storage_flag:
            arguments.add_storage_flag(parser, "push", self.model_name, plural=True, exclusive=False)
        return parser

    def _find_records(self, ctrl, keys):
        key_attr = self.model.key_attribute
        if len(keys) == 1:
            records = ctrl.search({key_attr: keys[0]})
            if not records:
                try:
                    int_keys = [int(key) for key in keys]
                    records = ctrl.search({key_attr: int_keys[0]})
                    if not records:
                        records = ctrl.search_hash(keys[0])
                except ValueError:
                    records = ctrl.search_hash(keys[0])
        else:
            records = ctrl.search([{key_attr: key} for key in keys])
            if not records:
                try:
                    int_keys = [int(key) for key in keys]
                    records = ctrl.search([{key_attr: int_key} for int_key in int_keys])
                    if not records:
                        records = ctrl.search_hash(keys)
                except ValueError:
                    records = ctrl.search_hash(keys)
        return records

    def _push_records(self, storage_levels, keys, mode):
        project_ctl = self.model.controller(PROJECT_STORAGE)
        user_ctl = self.model.controller(USER_STORAGE)
        system_ctl = self.model.controller(SYSTEM_STORAGE)

        system = SYSTEM_STORAGE.name in storage_levels
        user = USER_STORAGE.name in storage_levels
        project = PROJECT_STORAGE.name in storage_levels or not (user or system)

        base_records = []
        if system:
            base_records.extend(self._find_records(system_ctl, keys))
        if user:
            base_records.extend(self._find_records(user_ctl, keys))
        if project:
            base_records.extend(self._find_records(project_ctl, keys))

        if not base_records:
            self.parser.error("No %s matching %s found." % (self.model.name, keys))

        records_to_push = project_ctl.traverse_records(base_records)

        if mode == 'dryrun':
            for record in records_to_push:
                self.logger.info("Would push %s %s", record.name, record.hash_digest())
            return EXIT_SUCCESS

        token, db_name = Project.connected()
        ENTERPRISE_STORAGE.connect_database(url=ENTERPRISE_URL, db_name=db_name, token=token)

        eid_map = {}
        with ENTERPRISE_STORAGE as database:
            for record in records_to_push:
                remote_eid, already_present = record.controller(record.storage).transport_record(record, database,
                                                                                                 eid_map, 'push')
                eid_map[record.hash_digest()] = remote_eid
                if already_present:
                    self.logger.info("Skipped %s %s, already uploaded.", record.name, record.hash_digest())
                else:
                    self.logger.info("Pushed %s %s to server.", record.name, record.hash_digest())

        return EXIT_SUCCESS

    def main(self, argv):
        args = self._parse_args(argv)
        keys = getattr(args, 'keys', None)
        mode = getattr(args, 'mode', None) or 'none'
        storage_levels = arguments.parse_storage_flag(args)
        return self._push_records(storage_levels, keys, mode)


class PullCommand(AbstractCliView):
    """Base class for the `pull` subcommand of command line views."""

    def __init__(self, *args, **kwargs):
        kwargs.setdefault('summary_fmt', 'Pull %(model_name)s configurations from TAU Enterprise.')
        super(PullCommand, self).__init__(*args, **kwargs)
        key_attr = self.model.key_attribute
        self._format_fields = {'command': self.command, 'model_name': self.model_name, 'key_attr': key_attr}

    def _construct_parser(self):
        key_str = self.model_name + '_' + self.model.key_attribute
        usage_head = ("%(command)s [%(key_str)s] [%(key_str)s] ... [arguments]" %
                      {'command': self.command, 'key_str': key_str})
        parser = arguments.get_parser(prog=self.command,
                                      usage=usage_head,
                                      description=self.summary)
        parser.add_argument('keys',
                            help=("Pull %(model_name)ss with the given %(key_attr)ss" % self._format_fields),
                            metavar=key_str,
                            nargs='+',
                            default=arguments.SUPPRESS)
        mode_dest = 'mode'
        mode_group = parser.add_mutually_exclusive_group()
        mode_group.add_argument('-n', '--dry-run',
                                help="Show the data that would be pushed, but don't actually push",
                                const='dryrun', action='store_const', dest=mode_dest,
                                default=arguments.SUPPRESS)
        mode_group.add_argument('-p', '--project',
                                help="Pull objects into the current project",
                                const='project', action='store_const', dest=mode_dest,
                                default=arguments.SUPPRESS)
        if self.include_storage_flag:
            arguments.add_storage_flag(parser, "pull", self.model_name, plural=True, exclusive=True)
        return parser

    def _find_records(self, ctrl, keys):
        key_attr = self.model.key_attribute
        if len(keys) == 1:
            records = ctrl.search({key_attr: keys[0]})
            if not records:
                try:
                    int_keys = [int(key) for key in keys]
                    records = ctrl.search({key_attr: int_keys[0]})
                    if not records:
                        records = ctrl.search_hash(keys[0])
                except ValueError:
                    records = ctrl.search_hash(keys[0])
        else:
            records = ctrl.search([{key_attr: key} for key in keys])
            if not records:
                try:
                    int_keys = [int(key) for key in keys]
                    records = ctrl.search([{key_attr: int_key} for int_key in int_keys])
                    if not records:
                        records = ctrl.search_hash(keys)
                except ValueError:
                    records = ctrl.search_hash(keys)
        return records

    def _pull_records(self, storage_level, keys, mode):
        print("Should pull %s" % keys)

        token, db_name = Project.connected()
        ENTERPRISE_STORAGE.connect_database(url=ENTERPRISE_URL, db_name=db_name, token=token)
        enterprise_ctl = self.model.controller(ENTERPRISE_STORAGE)
        base_records = self._find_records(enterprise_ctl, keys)
        if not base_records:
            self.parser.error("No %s matching %s found." % (self.model.name, keys))
        print(base_records)
        records_to_pull = enterprise_ctl.traverse_records(base_records)

        if mode == 'dryrun':
            for record in records_to_pull:
                self.logger.info("Would pull %s %s", record.name, record.hash_digest())
            return EXIT_SUCCESS

        if SYSTEM_STORAGE.name in storage_level:
            local_storage = SYSTEM_STORAGE
        elif USER_STORAGE.name in storage_level:
            local_storage = USER_STORAGE
        else:
            local_storage = PROJECT_STORAGE

        proj = None
        if mode == 'project':
            proj = Project.selected()

        with local_storage as storage:
            eid_map = {}
            for record in records_to_pull:
                local_ctl = record.controller(storage)
                try:
                    remote_eid, already_present = record.controller(ENTERPRISE_STORAGE). \
                        transport_record(record, local_ctl, eid_map, 'pull', proj)
                    eid_map[record.hash_digest()] = remote_eid
                    if already_present:
                        self.logger.info("Skipped %s %s, already present in %s.", record.name,
                                         record.hash_digest(), local_storage.name)
                    else:
                        self.logger.info("Pulled %s %s to %s.", record.name, record.hash_digest(), local_storage.name)
                except UniqueAttributeError as e:
                    raise ConfigurationError("Unable to pull %s %s because an existing record "
                                             "with the same primary key %s already exists." %
                                             (record.name, record.hash_digest(), e.unique))

        if proj is not None:
            Project.controller().select(proj)

        return EXIT_SUCCESS

    def main(self, argv):
        args = self._parse_args(argv)
        keys = getattr(args, 'keys', None)
        mode = getattr(args, 'mode', None) or 'none'
        storage_level = arguments.parse_storage_flag(args)
        if ENTERPRISE_STORAGE.name in storage_level:
            self.parser.error("Can't pull from Enterprise to Enterprise.")
        return self._pull_records(storage_level, keys, mode)<|MERGE_RESOLUTION|>--- conflicted
+++ resolved
@@ -29,13 +29,10 @@
 
 See http://en.wikipedia.org/wiki/Model-view-controller
 """
-<<<<<<< HEAD
 
 from __future__ import print_function
 
-=======
 import six
->>>>>>> 75c629a7
 from texttable import Texttable
 from taucmdr import EXIT_SUCCESS, ENTERPRISE_URL
 from taucmdr import logger, util, cli
