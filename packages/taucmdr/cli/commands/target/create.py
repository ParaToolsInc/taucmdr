--- conflicted
+++ resolved
@@ -302,11 +302,7 @@
         """
         compilers = {}
         for kbase in HOST_COMPILERS, MPI_COMPILERS, SHMEM_COMPILERS, CUDA_COMPILERS:
-<<<<<<< HEAD
-            for role in kbase.roles.itervalues():
-=======
             for role in six.itervalues(kbase.roles):
->>>>>>> 75c629a7
                 try:
                     command = getattr(args, role.keyword)
                 except AttributeError:
