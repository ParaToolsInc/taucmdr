# -*- coding: utf-8 -*-
#
# Copyright (c) 2015, ParaTools, Inc.
# All rights reserved.
#
# Redistribution and use in source and binary forms, with or without
# modification, are permitted provided that the following conditions are met:
# (1) Redistributions of source code must retain the above copyright notice,
#     this list of conditions and the following disclaimer.
# (2) Redistributions in binary form must reproduce the above copyright notice,
#     this list of conditions and the following disclaimer in the documentation
#     and/or other materials provided with the distribution.
# (3) Neither the name of ParaTools, Inc. nor the names of its contributors may
#     be used to endorse or promote products derived from this software without
#     specific prior written permission.
#
# THIS SOFTWARE IS PROVIDED BY THE COPYRIGHT HOLDERS AND CONTRIBUTORS "AS IS"
# AND ANY EXPRESS OR IMPLIED WARRANTIES, INCLUDING, BUT NOT LIMITED TO, THE
# IMPLIED WARRANTIES OF MERCHANTABILITY AND FITNESS FOR A PARTICULAR PURPOSE ARE
# DISCLAIMED. IN NO EVENT SHALL THE COPYRIGHT HOLDER OR CONTRIBUTORS BE LIABLE
# FOR ANY DIRECT, INDIRECT, INCIDENTAL, SPECIAL, EXEMPLARY, OR CONSEQUENTIAL
# DAMAGES (INCLUDING, BUT NOT LIMITED TO, PROCUREMENT OF SUBSTITUTE GOODS OR
# SERVICES; LOSS OF USE, DATA, OR PROFITS; OR BUSINESS INTERRUPTION) HOWEVER
# CAUSED AND ON ANY THEORY OF LIABILITY, WHETHER IN CONTRACT, STRICT LIABILITY,
# OR TORT (INCLUDING NEGLIGENCE OR OTHERWISE) ARISING IN ANY WAY OUT OF THE USE
# OF THIS SOFTWARE, EVEN IF ADVISED OF THE POSSIBILITY OF SUCH DAMAGE.
#
"""Utility functions.

Handles system manipulation and status tasks, e.g. subprocess management or file creation.
"""

from __future__ import print_function

import re
import os
import sys
import time
import atexit
import subprocess
import errno
import shutil
import urllib
import pkgutil
import tarfile
import gzip
import tempfile
import hashlib
from collections import deque
from contextlib import contextmanager
from zipimport import zipimporter
from zipfile import ZipFile
from termcolor import termcolor
from unidecode import unidecode
<<<<<<< HEAD

import six
# pylint doesn't realize that the fake modules in six.moves can be imported
import six.moves.urllib.parse as urlparse # pylint: disable=import-error
=======
>>>>>>> d27e8485
from taucmdr import logger
from taucmdr.error import InternalError
from taucmdr.progress import ProgressIndicator, progress_spinner


LOGGER = logger.get_logger(__name__)

# Suppress debugging messages in optimized code
if __debug__:
    _heavy_debug = LOGGER.debug   # pylint: disable=invalid-name
else:
    def _heavy_debug(*args, **kwargs):
        # pylint: disable=unused-argument
        pass


_PY_SUFFEXES = ('.py', '.pyo', '.pyc')

_DTEMP_STACK = []

_DTEMP_ERROR_STACK = []

# Don't make this a raw string!  \033 is unicode for '\x1b'.
_COLOR_CONTROL_RE = re.compile('\033\\[([0-9]|3[0-8]|4[0-8])m')


def _cleanup_dtemp():
    if _DTEMP_STACK:
        for path in _DTEMP_STACK:
            if not any(path in paths for paths in _DTEMP_ERROR_STACK):
                rmtree(path, ignore_errors=True)
    if _DTEMP_ERROR_STACK:
        LOGGER.warning('The following temporary directories were not deleted due to build errors: %s.\n',
                       ', '.join(_DTEMP_ERROR_STACK))
atexit.register(_cleanup_dtemp)


def calculate_uid(parts):
    """Create a new unique identifier.

    Args:
        parts (list): **Ordered** list of strings to include in the UID calcuation.

    Returns:
        str: A string of hexidecimal digits uniquely calculated from `parts`.
    """
    uid = hashlib.sha1()
    for part in parts:
        if isinstance(part, six.text_type):
            part = part.encode('utf-8')
        uid.update(part)
    digest = uid.hexdigest()
    LOGGER.debug("UID: (%s): %s", digest, parts)
    return digest[:8]

def mkdtemp(*args, **kwargs):
    """Like tempfile.mkdtemp but directory will be recursively deleted when program exits."""
    path = tempfile.mkdtemp(*args, **kwargs)
    _DTEMP_STACK.append(path)
    return path


def copy_file(src, dest, show_progress=True):
    """Works just like :any:`shutil.copy` except with progress bars."""
    context = progress_spinner if show_progress else _null_context
    with context():
        shutil.copy(src, dest)


def mkdirp(*args):
    """Creates a directory and all its parents.
    
    Works just like ``mkdir -p``.
    
    Args:
        *args: Paths to create.
    """
    for path in args:
        # Avoid errno.EACCES if a parent directory is not writable and the directory exists
        if not os.path.isdir(path):
            try:
                os.makedirs(path)
                LOGGER.debug("Created directory '%s'", path)
            except OSError as exc:
                # Only raise if another process didn't already create the directory
                if not (exc.errno == errno.EEXIST and os.path.isdir(path)):
                    raise

def add_error_stack(path):
    _DTEMP_ERROR_STACK.append(path)

def rmtree(path, ignore_errors=False, onerror=None, attempts=5):
    """Wrapper around shutil.rmtree to work around stale or slow NFS directories.

    Tries repeatedly to recursively remove `path` and sleeps between attempts.

    Args:
        path (str): A directory but not a symbolic link to a directory.
        ignore_errors (bool): If True then errors resulting from failed removals will be ignored.
                              If False or omitted, such errors are handled by calling a handler 
                              specified by `onerror` or, if that is omitted, they raise an exception.
        onerror: Callable that accepts three parameters: function, path, and excinfo.  See :any:shutil.rmtree.
        attempts (int): Number of times to repeat shutil.rmtree before giving up.
    """
    if not os.path.exists(path):
        return
    for i in six.moves.xrange(attempts-1):
        try:
            return shutil.rmtree(path)
        except Exception as err:        # pylint: disable=broad-except
            LOGGER.warning("Unexpected error: %s", err)
            time.sleep(i+1)
    shutil.rmtree(path, ignore_errors, onerror)


@contextmanager
def umask(new_mask):
    """Context manager to temporarily set the process umask.
    
    Args:
        new_mask: The argument to :any:`os.umask`.
    """ 
    old_mask = os.umask(new_mask)
    yield
    os.umask(old_mask)


_WHICH_CACHE = {}
def which(program, use_cached=True):
    """Returns the full path to a program command.
    
    Program must exist and be executable.
    Searches the system PATH and the current directory.
    Caches the result.
    
    Args:
        program (str): program to find.
        use_cached (bool): If False then don't use cached results.
        
    Returns:
        str: Full path to program or None if program can't be found.
    """
    if not program:
        return None
    assert isinstance(program, six.string_types)
    if use_cached:
        try:
            return _WHICH_CACHE[program]
        except KeyError:
            pass
    _is_exec = lambda fpath: os.path.isfile(fpath) and os.access(fpath, os.X_OK)
    fpath, _ = os.path.split(program)
    if fpath:
        abs_program = os.path.abspath(program)
        if _is_exec(abs_program):
            LOGGER.debug("which(%s) = '%s'", program, abs_program)
            _WHICH_CACHE[program] = abs_program
            return abs_program
    else:
        for path in os.environ['PATH'].split(os.pathsep):
            path = path.strip('"')
            exe_file = os.path.join(path, program)
            if _is_exec(exe_file):
                LOGGER.debug("which(%s) = '%s'", program, exe_file)
                _WHICH_CACHE[program] = exe_file
                return exe_file
    _heavy_debug("which(%s): command not found", program)
    _WHICH_CACHE[program] = None
    return None


def download(src, dest, timeout=8):
    """Downloads or copies files.
    
    `src` may be a file path or URL.  The destination folder will be created 
    if it doesn't exist.  Download is via curl, wget, or Python's urllib as appropriate.
    
    Args:
        src (str): Path or URL to source file.
        dest (str): Path to file copy or download destination.
        timeout (int): Maximum time in seconds for the connection to the server.  0 for no timeout.
        
    Raises:
        IOError: File copy or download failed.
    """
    assert isinstance(timeout, int) and timeout >= 0
    if src.startswith('file://'):
        src = src[6:]
    if os.path.isfile(src):
        LOGGER.debug("Copying '%s' to '%s'", src, dest)
        mkdirp(os.path.dirname(dest))
        shutil.copy(src, dest)
    else:
        LOGGER.debug("Downloading '%s' to '%s'", src, dest)
        LOGGER.info("Downloading '%s'", src)
        mkdirp(os.path.dirname(dest))
        for cmd in "curl", "wget":
            abs_cmd = which(cmd)
            if abs_cmd and _create_dl_subprocess(abs_cmd, src, dest, timeout) == 0:
                return
            LOGGER.warning("%s failed to download '%s'. Retrying with a different method...", cmd, src)                    
        # Fallback: urllib is usually **much** slower than curl or wget and doesn't support timeout
        if timeout:
            raise IOError("Failed to download '%s'" % src)
        with ProgressIndicator() as progress_bar:
            try:
                urllib.urlretrieve(src, dest, reporthook=progress_bar.update)
            except Exception as err:
                LOGGER.warning("urllib failed to download '%s': %s", src, err)
                raise IOError("Failed to download '%s'" % src)


def _create_dl_subprocess(abs_cmd, src, dest, timeout):
    if "curl" in os.path.basename(abs_cmd):
        size_cmd = [abs_cmd, '-sI', src, '--location', '--max-time', str(timeout)]
        get_cmd = [abs_cmd, '-s', '-L', src, '-o', dest, '--connect-timeout', str(timeout)]
    elif "wget" in os.path.basename(abs_cmd):
        size_cmd = [abs_cmd, src, '--spider', '--server-response', '--timeout=%d' % timeout, '--tries=1']
        get_cmd = [abs_cmd, '-q', src, '-O', dest, '--timeout=%d' % timeout]
    else:
        raise InternalError("Invalid command parameter: %s" % abs_cmd)
    try:
        proc_output = get_command_output(size_cmd)
    except subprocess.CalledProcessError as err:
        return err.returncode
    _heavy_debug(proc_output)
    try:
        file_size = int(proc_output.partition('Content-Length')[2].split()[1])
    except (ValueError, IndexError):
        LOGGER.warning("Invalid response while retrieving download file size")
        file_size = -1
    with ProgressIndicator(file_size) as progress_bar:
        with open(os.devnull, 'wb') as devnull:
            proc = subprocess.Popen(get_cmd, stdout=devnull, stderr=subprocess.STDOUT)
            while proc.poll() is None:
                try:
                    current_size = os.stat(dest).st_size
                except OSError:
                    pass
                else:
                    progress_bar.update(current_size)
                time.sleep(0.1)
            proc.wait()
            retval = proc.returncode
            LOGGER.debug("%s returned %d", get_cmd, retval)
            return retval

def archive_toplevel(archive):
    """Returns the name of the top-level directory in an archive.
    
    Assumes that the archive file is rooted in a single top-level directory::
        foo
            /bar
            /baz
    
    The top-level directory here is "foo"
    This routine will return stupid results for archives with multiple top-level elements.
    
    Args:
        archive (str): Path to archive file.
        
    Raises:
        IOError: `archive` could not be read.
        
    Returns:
        str: Directory name.
    """
    _heavy_debug("Determining top-level directory name in '%s'", archive)
    try:
        fin = tarfile.open(archive)
    except tarfile.ReadError:
        raise IOError
    else:
        if fin.firstmember.isdir():
            topdir = fin.firstmember.name
        else:
            dirs = [d.name for d in fin.getmembers() if d.isdir()]
            if dirs:
                topdir = min(dirs, key=len)
            else:
                dirs = set()
                names = [d.name for d in fin.getmembers() if d.isfile()]
                for name in names:
                    dirname, basename = os.path.split(name)
                    while dirname:
                        dirname, basename = os.path.split(dirname)
                    dirs.add(basename)
                topdir = min(dirs, key=len)
        LOGGER.debug("Top-level directory in '%s' is '%s'", archive, topdir)
        return topdir


def _show_extract_progress(members):
    with ProgressIndicator(len(members), show_cpu=False) as progress_bar:
        for i, member in enumerate(members):
            progress_bar.update(i)
            yield member

def extract_archive(archive, dest, show_progress=True):
    """Extracts archive file to dest.
    
    Supports compressed and uncompressed tar archives. Destination folder will
    be created if it doesn't exist.
    
    Args:
        archive (str): Path to archive file to extract.
        dest (str): Destination folder.
    
    Returns:
        str: Full path to extracted files.
        
    Raises:
        IOError: Failed to extract archive.
    """
    topdir = archive_toplevel(archive)
    full_dest = os.path.join(dest, topdir)
    mkdirp(dest)
    with tarfile.open(archive) as fin:
        if show_progress:
            LOGGER.info("Checking contents of '%s'", archive)
            with progress_spinner(show_cpu=False):
                members = fin.getmembers()
            LOGGER.info("Extracting '%s' to create '%s'", archive, full_dest)
            fin.extractall(dest, members=_show_extract_progress(members))
        else:
            LOGGER.info("Extracting '%s' to create '%s'", archive, full_dest)
            fin.extractall(dest)
    if not os.path.isdir(full_dest):
        raise IOError("Extracting '%s' does not create '%s'" % (archive, full_dest))
    return full_dest


def create_archive(fmt, dest, items, cwd=None, show_progress=True):
    """Creates a new archive file in the specified format.
    
    Args:
        fmt (str): Archive fmt, e.g. 'zip' or 'tgz'.
        dest (str): Path to the archive file that will be created.
        items (list): Items (i.e. files or folders) to add to the archive.
        cwd (str): Current working directory while creating the archive. 
    """
    if cwd:
        oldcwd = os.getcwd()
        os.chdir(cwd)
    if show_progress:
        LOGGER.info("Writing '%s'...", dest)
        context = progress_spinner
    else:
        context = _null_context
    with context():
        try:
            if fmt == 'zip':
                with ZipFile(dest, 'w') as archive:
                    archive.comment = "Created by TAU Commander"
                    for item in items:
                        archive.write(item)
            elif fmt in ('tar', 'tgz', 'tar.bz2'):
                mode_map = {'tar': 'w', 'tgz': 'w:gz', 'tar.bz2': 'w:bz2'}
                with tarfile.open(dest, mode_map[fmt]) as archive:
                    for item in items:
                        archive.add(item)
            elif fmt == 'gz':
                with open(items[0], 'rb') as fin, gzip.open(dest, 'wb') as fout:
                    shutil.copyfileobj(fin, fout)
            else:
                raise InternalError("Invalid archive format: %s" % fmt)
        finally:
            if cwd:
                os.chdir(oldcwd)


def path_accessible(path, mode='r'):
<<<<<<< HEAD
    """Check if a file or directory is accessable.
=======
    """Check if a file or directory exists and is accessable.
>>>>>>> d27e8485
    
    Files are checked by attempting to open them with the given mode.
    Directories are checked by testing their access bits only, which may fail for 
    some filesystems which may have permissions semantics beyond the usual POSIX 
    permission-bit model. We'll fix this if it becomes a problem. 
    
    Args:
        path (str): Path to file or directory to check.
        mode (str): File access mode to test, e.g. 'r' or 'rw'
    
    Returns:
        True if the file exists and can be opened in the specified mode, False otherwise.
    """
    assert mode and set(mode) <= set(('r', 'w'))
<<<<<<< HEAD
=======
    if not os.path.exists(path):
        return False
>>>>>>> d27e8485
    if os.path.isdir(path):
        modebits = 0
        if 'r' in mode:
            modebits |= os.R_OK
        if 'w' in mode:
            modebits |= os.W_OK | os.X_OK
        return os.access(path, modebits)
    else:
        handle = None
        try:
            handle = open(path, mode)
        except IOError as err:
            if err.errno == errno.EACCES:
                return False
            # Some other error, not permissions
            raise
        else:
            return True
        finally:
            if handle:
                handle.close()
        return False

@contextmanager
def _null_context():
    yield


def create_subprocess(cmd, cwd=None, env=None, stdout=True, log=True, show_progress=False, error_buf=50):
    """Create a subprocess.
    
    See :any:`subprocess.Popen`.
    
    Args:
        cmd (list): Command and its command line arguments.
        cwd (str): If not None, change directory to `cwd` before creating the subprocess.
        env (dict): Environment variables to set or unset before launching cmd.
        stdout (bool): If True send subprocess stdout and stderr to this processes' stdout.
        log (bool): If True send subprocess stdout and stderr to the debug log.
        error_buf (int): If non-zero, stdout is not already being sent, and return value is
                          non-zero then send last `error_buf` lines of subprocess stdout and stderr
                          to this processes' stdout.
        
    Returns:
        int: Subprocess return code.
    """
    subproc_env = dict(os.environ)
    if env: 
        for key, val in six.iteritems(env):
            if val is None:
                subproc_env.pop(key, None)
                _heavy_debug("unset %s", key)
            else:
                subproc_env[key] = val
                _heavy_debug("%s=%s", key, val)
    LOGGER.debug("Creating subprocess: cmd=%s, cwd='%s'\n", cmd, cwd)
    context = progress_spinner if show_progress else _null_context
    with context():
        if error_buf:
            buf = deque(maxlen=error_buf)
        proc = subprocess.Popen(cmd, cwd=cwd, env=subproc_env, 
                                stdout=subprocess.PIPE, stderr=subprocess.STDOUT, bufsize=1)
        with proc.stdout:
            # Use iter to avoid hidden read-ahead buffer bug in named pipes:
            # http://bugs.python.org/issue3907
            for line in iter(proc.stdout.readline, b''):
                if log:
                    LOGGER.debug(line[:-1])
                if stdout:
                    print(line, end="")
        proc.wait()
    retval = proc.returncode
    LOGGER.debug("%s returned %d", cmd, retval)
    if retval and error_buf and not stdout:
        for line in buf:
            print(line, end = "")
    return retval


def get_command_output(cmd):
    """Return the possibly cached output of a command.
    
    Just :any:`subprocess.check_output` with a cache.
    Subprocess stderr is always sent to subprocess stdout.
    
    Args:
        cmd (list): Command and its command line arguments.

    Raises:
        subprocess.CalledProcessError: return code was non-zero.
        
    Returns:
        str: Subprocess output.
    """
    key = repr(cmd)
    try:
        return get_command_output.cache[key]
    except AttributeError:
        get_command_output.cache = {}
    except KeyError:
        pass
    else:
        _heavy_debug("Using cached output for command: %s", cmd)
    LOGGER.debug("Checking subprocess output: %s", cmd)
    stdout = subprocess.check_output(cmd, stderr=subprocess.STDOUT)
    if isinstance(stdout, six.binary_type):
        stdout = stdout.decode('utf-8')
    get_command_output.cache[key] = stdout
    _heavy_debug(stdout)
    LOGGER.debug("%s returned 0", cmd)
    return stdout


def page_output(output_string):
    """Pipe string to a pager.

    If PAGER is an environment then use that as pager, otherwise
    use `less`.

    Args:
        output_string (str): String to put output.

    """
    output_string = unidecode(output_string.decode('utf-8'))
    if os.environ.get('__TAUCMDR_DISABLE_PAGER__', False):
<<<<<<< HEAD
        print(output_string, end="")
=======
        print output_string
>>>>>>> d27e8485
    else:
        pager_cmd = os.environ.get('PAGER', 'less -F -R -S -X -K').split(' ')
        proc = subprocess.Popen(pager_cmd, stdin=subprocess.PIPE)
        proc.communicate(output_string)


def human_size(num, suffix='B'):
    """Converts a byte count to human readable units.
    
    Args:
        num (int): Number to convert.
        suffix (str): Unit suffix, e.g. 'B' for bytes.
        
    Returns: 
        str: `num` as a human readable string. 
    """
    if not num:
        num = 0
    for unit in ['', 'Ki', 'Mi', 'Gi', 'Ti', 'Pi', 'Ei', 'Zi']:
        if abs(num) < 1024.0:
            return "%3.1f%s%s" % (num, unit, suffix)
        num /= 1024.0
    return "%.1f%s%s" % (num, 'Yi', suffix)


def parse_bool(value, additional_true=None, additional_false=None):
    """Parses a value to a boolean value.
    
    If `value` is a string try to interpret it as a bool:
    * ['1', 't', 'y', 'true', 'yes', 'on'] ==> True
    * ['0', 'f', 'n', 'false', 'no', 'off'] ==> False
    Otherwise raise TypeError.
    
    Args:
        value: value to parse to a boolean.
        additional_true (list): optional additional string values that stand for True.
        additional_false (list): optional additional string values that stand for False.
        
    Returns:
        bool: True if  `value` is true, False if `value` is false.
        
    Raises:
        ValueError: `value` does not parse.
    """
    true_values = ['1', 't', 'y', 'true', 'yes', 'on']
    false_values = ['0', 'f', 'n', 'false', 'no', 'off', 'none']
    if additional_true:
        true_values.extend(additional_true)
    if additional_false:
        false_values.extend(additional_false)
    if isinstance(value, six.string_types):
        value = value.lower()
        if value in true_values:
            return True
        elif value in false_values:
            return False
        else:
            raise TypeError
    return bool(value)


def is_url(url):
    """Check if `url` is a URL.
    
    Args:
        url (str): String to check
        
    Returns:
        bool: True if `url` is a URL, False otherwise.
    """
    return bool(len(urlparse.urlparse(url).scheme))


def camelcase(name):
    """Converts a string to CamelCase.
    
    Args:
        name (str): String to convert.
        
    Returns:
        str: `name` in CamelCase.
    """
    return ''.join(x.capitalize() for x in name.split('_'))


def hline(title, *args, **kwargs):
    """Build a colorful horizontal rule for console output.
    
    Uses :any:`logger.LINE_WIDTH` to generate a string of '=' characters
    as wide as the terminal.  `title` is included in the string near the
    left of the horizontal line. 
    
    Args:
        title (str): Text to put on the horizontal rule.
        *args: Positional arguments to pass to :any:`termcolor.colored`.
        **kwargs: Keyword arguments to pass to :any:`termcolor.colored`.
    
    Returns:
        str: The horizontal rule.
    """
    text = "{:=<{}}\n".format('== %s ==' % title, logger.LINE_WIDTH)
    return color_text(text, *args, **kwargs)


def color_text(text, *args, **kwargs):
    """Use :any:`termcolor.colored` to colorize text.
    
    Args:
        text (str): Text to colorize.
        *args: Positional arguments to pass to :any:`termcolor.colored`.
        **kwargs: Keyword arguments to pass to :any:`termcolor.colored`.
        
    Returns:
        str: The colorized text.
    """
    return termcolor.colored(text, *args, **kwargs)


def uncolor_text(text):
    """Remove color control chars from a string.
    
    Args:
        text (str): Text to colorize.
        
    Returns:
        str: The text without control chars.
    """
    return re.sub(_COLOR_CONTROL_RE, '', text)


def walk_packages(path, prefix):
    """Fix :any:`pkgutil.walk_packages` to work with Python zip files.
    
    Python's default :any:`zipimporter` doesn't provide an `iter_modules` method so
    :any:`pkgutil.walk_packages` silently fails to list modules and packages when
    they are in a zip file.  This implementation works around this.
    """
    def seen(path, dct={}):     # pylint: disable=dangerous-default-value
        if path in dct:
            return True
        dct[path] = True
    for importer, name, ispkg in _iter_modules(path, prefix):
        yield importer, name, ispkg
        if ispkg:
            __import__(name)
            path = getattr(sys.modules[name], '__path__', None) or []
            path = [p for p in path if not seen(p)]
            for item in walk_packages(path, name+'.'):
                yield item


def _zipimporter_iter_modules(archive, path):
    """The missing zipimporter.iter_modules method."""
    libdir, _, pkgpath = path.partition(archive + os.sep)
    with ZipFile(os.path.join(libdir, archive)) as zipfile:
        namelist = zipfile.namelist()
    
    def iter_modules(prefix):
        for fname in namelist:
            fname, ext = os.path.splitext(fname)
            if ext in _PY_SUFFEXES:
                extrapath, _, modname = fname.partition(pkgpath + os.sep)
                if extrapath or modname == '__init__':
                    continue
                pkgname, modname = os.path.split(modname)
                if pkgname:
                    if os.sep in pkgname:
                        continue
                    yield prefix + pkgname, True
                else:
                    yield prefix + modname, False
    return iter_modules


def _iter_modules(paths, prefix):
    # pylint: disable=no-member,redefined-variable-type
    yielded = {}
    for path in paths:
        importer = pkgutil.get_importer(path)
        if isinstance(importer, zipimporter):
            archive = os.path.basename(importer.archive)
            iter_importer_modules = _zipimporter_iter_modules(archive, path)
        else:
            iter_importer_modules = importer.iter_modules
        for name, ispkg in iter_importer_modules(prefix):
            if name not in yielded:
                yielded[name] = True
                yield importer, name, ispkg
 <|MERGE_RESOLUTION|>--- conflicted
+++ resolved
@@ -52,13 +52,10 @@
 from zipfile import ZipFile
 from termcolor import termcolor
 from unidecode import unidecode
-<<<<<<< HEAD
 
 import six
 # pylint doesn't realize that the fake modules in six.moves can be imported
 import six.moves.urllib.parse as urlparse # pylint: disable=import-error
-=======
->>>>>>> d27e8485
 from taucmdr import logger
 from taucmdr.error import InternalError
 from taucmdr.progress import ProgressIndicator, progress_spinner
@@ -431,12 +428,8 @@
 
 
 def path_accessible(path, mode='r'):
-<<<<<<< HEAD
-    """Check if a file or directory is accessable.
-=======
     """Check if a file or directory exists and is accessable.
->>>>>>> d27e8485
-    
+
     Files are checked by attempting to open them with the given mode.
     Directories are checked by testing their access bits only, which may fail for 
     some filesystems which may have permissions semantics beyond the usual POSIX 
@@ -450,11 +443,8 @@
         True if the file exists and can be opened in the specified mode, False otherwise.
     """
     assert mode and set(mode) <= set(('r', 'w'))
-<<<<<<< HEAD
-=======
     if not os.path.exists(path):
         return False
->>>>>>> d27e8485
     if os.path.isdir(path):
         modebits = 0
         if 'r' in mode:
@@ -580,11 +570,7 @@
     """
     output_string = unidecode(output_string.decode('utf-8'))
     if os.environ.get('__TAUCMDR_DISABLE_PAGER__', False):
-<<<<<<< HEAD
         print(output_string, end="")
-=======
-        print output_string
->>>>>>> d27e8485
     else:
         pager_cmd = os.environ.get('PAGER', 'less -F -R -S -X -K').split(' ')
         proc = subprocess.Popen(pager_cmd, stdin=subprocess.PIPE)
