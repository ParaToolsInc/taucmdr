# -*- coding: utf-8 -*-
#
# Copyright (c) 2016, ParaTools, Inc.
# All rights reserved.
#
# Redistribution and use in source and binary forms, with or without
# modification, are permitted provided that the following conditions are met:
# (1) Redistributions of source code must retain the above copyright notice,
#     this list of conditions and the following disclaimer.
# (2) Redistributions in binary form must reproduce the above copyright notice,
#     this list of conditions and the following disclaimer in the documentation
#     and/or other materials provided with the distribution.
# (3) Neither the name of ParaTools, Inc. nor the names of its contributors may
#     be used to endorse or promote products derived from this software without
#     specific prior written permission.
#
# THIS SOFTWARE IS PROVIDED BY THE COPYRIGHT HOLDERS AND CONTRIBUTORS "AS IS"
# AND ANY EXPRESS OR IMPLIED WARRANTIES, INCLUDING, BUT NOT LIMITED TO, THE
# IMPLIED WARRANTIES OF MERCHANTABILITY AND FITNESS FOR A PARTICULAR PURPOSE ARE
# DISCLAIMED. IN NO EVENT SHALL THE COPYRIGHT HOLDER OR CONTRIBUTORS BE LIABLE
# FOR ANY DIRECT, INDIRECT, INCIDENTAL, SPECIAL, EXEMPLARY, OR CONSEQUENTIAL
# DAMAGES (INCLUDING, BUT NOT LIMITED TO, PROCUREMENT OF SUBSTITUTE GOODS OR
# SERVICES; LOSS OF USE, DATA, OR PROFITS; OR BUSINESS INTERRUPTION) HOWEVER
# CAUSED AND ON ANY THEORY OF LIABILITY, WHETHER IN CONTRACT, STRICT LIABILITY,
# OR TORT (INCLUDING NEGLIGENCE OR OTHERWISE) ARISING IN ANY WAY OUT OF THE USE
# OF THIS SOFTWARE, EVEN IF ADVISED OF THE POSSIBILITY OF SUCH DAMAGE.
#
"""Unit test initializations and utility functions."""

from __future__ import print_function
import os
import sys
import glob
import shutil
import atexit
import tempfile
import unittest
from unittest import skipIf, skipUnless
import warnings
try:
    from six.moves.cStringIO import StringIO
except ImportError:
<<<<<<< HEAD
    from six import StringIO
from unittest import skipIf, skipUnless
=======
    from StringIO import StringIO
>>>>>>> d27e8485
from taucmdr import logger, TAUCMDR_HOME, EXIT_SUCCESS, EXIT_FAILURE
from taucmdr.error import ConfigurationError
from taucmdr.cf.compiler import InstalledCompiler
from taucmdr.cf.storage.levels import PROJECT_STORAGE, USER_STORAGE, SYSTEM_STORAGE

_DIR_STACK = []
_CWD_STACK = []
_TEMPDIR_STACK = []
_NOT_IMPLEMENTED = []


def _destroy_test_workdir(path):
    onerror = lambda f, p, e: sys.stderr.write("\nERROR: Failed to clean up testing directory %s\n" % p)
    shutil.rmtree(path, ignore_errors=False, onerror=onerror)
    
def push_test_workdir():
    """Create a new working directory for a unit test.
    
    Sets the current working directory and :any:`tempfile.tempdir` to the newly created test directory.
    
    Directories created via this method are tracked.  If any of them exist when the program exits then
    an error message is shown for each.
    """
    path = tempfile.mkdtemp()
    _DIR_STACK.append(path)
    _CWD_STACK.append(os.getcwd())
    _TEMPDIR_STACK.append(tempfile.tempdir)
    os.chdir(path)
    tempfile.tempdir = path

def pop_test_workdir():
    """Recursively deletes the most recently created unit test working directory.
    
    Restores the current working directory and :any:`tempfile.tempdir` to their values before
    :any:`push_test_workdir` was called.
    """ 
    tempfile.tempdir = _TEMPDIR_STACK.pop()
    os.chdir(_CWD_STACK.pop())
    _destroy_test_workdir(_DIR_STACK.pop())
    
def get_test_workdir():
    """Return the current unit test's working directory."""
    return _DIR_STACK[0]

def cleanup():
    """Checks that any files or directories created during testing have been removed."""
    if _DIR_STACK:
        for path in _DIR_STACK:
            sys.stderr.write("\nWARNING: Test directory '%s' still exists, attempting to clean now...\n" % path)
            _destroy_test_workdir(path)
atexit.register(cleanup)


def not_implemented(cls):
    """Decorator for TestCase classes to indicate that the tests have not been written (yet)."""
    msg = "%s: tests have not been implemented" % cls.__name__
    _NOT_IMPLEMENTED.append(msg)
    return unittest.skip(msg)(cls)

def _null_decorator(_):
    return _

def skipUnlessHaveCompiler(role):
    """Decorator to skip test functions when no compiler fills the given role.
    
    If no installed compiler can fill this role then skip the test and report "<role> compiler not found".
    
    Args:
        role (_CompilerRole): A compiler role.
    """
    # pylint: disable=invalid-name
    try:
        InstalledCompiler.find_any(role)
    except ConfigurationError:
        return unittest.skip("%s compiler not found" % role)
    return _null_decorator


class TestCase(unittest.TestCase):
    """Base class for unit tests.
    
    Performs tests in a temporary directory and reconfigures :any:`taucmdr.logger` to work with :any:`unittest`.
    """
    # Follow the :any:`unittest` code style.
    # pylint: disable=invalid-name

    @classmethod
    def setUpClass(cls):
        push_test_workdir()
        # Reset stdout logger handler to use buffered unittest stdout
        # pylint: disable=protected-access
        cls._orig_stream = logger._STDOUT_HANDLER.stream
        logger._STDOUT_HANDLER.stream = sys.stdout

    @classmethod
    def tearDownClass(cls):
        PROJECT_STORAGE.destroy(ignore_errors=True)
        # Reset stdout logger handler to use original stdout
        # pylint: disable=protected-access
        logger._STDOUT_HANDLER.stream = cls._orig_stream
        pop_test_workdir()

    def run(self, result=None):
        # Nasty hack to give us access to what sys.stderr becomes when unittest.TestRunner.buffered == True
        # pylint: disable=attribute-defined-outside-init
        assert result is not None
        self._result_stream = result.stream
        return super(TestCase, self).run(result)

    def reset_project_storage(self, init_args=None):
        """Delete and recreate project storage.
        
        Effectively the same as::
        
            > rm -rf .tau
            > tau initialize [init_args]
        
        Args:
            init_args (list): Command line arguments to `tau initialize`.
        """
        from taucmdr.cli.commands.initialize import COMMAND as initialize_cmd
        PROJECT_STORAGE.destroy(ignore_errors=True)
        argv = ['--project-name', 'proj1', '--target-name', 'targ1', '--application-name', 'app1']
        if init_args is not None:
            argv.extend(init_args)
        if '--bare' in argv or os.path.exists(os.path.join(SYSTEM_STORAGE.prefix, 'tau')):
            initialize_cmd.main(argv)
        else:
            # If this is the first time setting up TAU and dependencies then we need to emit output so
            # CI drivers like Travis don't think our unit tests have stalled.
            import time
            import threading
            def worker():
                initialize_cmd.main(argv)
            thread = threading.Thread(target=worker)
            tstart = time.time()
            thread.start()
            self._result_stream.write("\nInitializing TAU and dependencies:\n")
            self._result_stream.write("    @SYSTEM='%s'\n" % SYSTEM_STORAGE.prefix)
            self._result_stream.write("    @USER='%s'\n" % USER_STORAGE.prefix)
            while thread.is_alive():
                time.sleep(5)
                self._result_stream.write('.')
            elapsed = time.time() - tstart
            self._result_stream.writeln('\nTAU initialized in %s seconds' % elapsed)

    def destroy_project_storage(self):
        """Delete project storage.
        
        Effectively the same as::
        
            > rm -rf .tau
        """
        PROJECT_STORAGE.destroy(ignore_errors=True)

    def exec_command(self, cmd, argv):
        """Execute a command's main() routine and return the exit code, stdout, and stderr data.
        
        Args:
            cmd (type): A command instance that has a `main` callable attribute.
            argv (list): Arguments to pass to cmd.main()
            
        Returns:
            tuple: (retval, stdout, stderr) results of running the command.
        """
        # pylint: disable=protected-access
        stdout = StringIO()
        stderr = StringIO()
        orig_stdout = sys.stdout
        orig_stderr = sys.stderr
        try:
            sys.stdout = stdout
            sys.stderr = stderr
            logger._STDOUT_HANDLER.stream = stdout
            try:
                retval = cmd.main(argv)
            except SystemExit as err:
                retval = err.code
            stdout_value = stdout.getvalue()
            stderr_value = stderr.getvalue()
            orig_stdout.write(stdout_value)
            orig_stderr.write(stderr_value)
            return retval, stdout_value, stderr_value
        finally:
            sys.stdout = orig_stdout
            sys.stderr = orig_stderr
            logger._STDOUT_HANDLER.stream = orig_stdout

    def assertCompiler(self, role, target_name='targ1'):
        from taucmdr.model.target import Target
        targ_ctrl = Target.controller(PROJECT_STORAGE)
        targ = targ_ctrl.one({'name': target_name})
        try:
            return targ.populate(role.keyword)['path']
        except KeyError:
            self.fail("No %s compiler in target '%s'" % (role, target_name))

    def assertCommandReturnValue(self, return_value, cmd, argv):
        retval, stdout, stderr = self.exec_command(cmd, argv)
        self.assertEqual(retval, return_value)
        return stdout, stderr

    def assertNotCommandReturnValue(self, return_value, cmd, argv):
        retval, stdout, stderr = self.exec_command(cmd, argv)
        self.assertNotEqual(retval, return_value)
        return stdout, stderr
    
    def assertManagedBuild(self, return_value, compiler_role, compiler_args, src):
        from taucmdr.cli.commands.build import COMMAND as build_command
        test_src = os.path.join(TAUCMDR_HOME, '.testfiles', src)
        test_dst = os.path.join(get_test_workdir(), src)
        shutil.copyfile(test_src, test_dst)
        cc_cmd = self.assertCompiler(compiler_role)
        args = [cc_cmd] + compiler_args + [src]
        self.assertCommandReturnValue(return_value, build_command, args)
        
    def assertInLastTrialData(self, value, data_type='tau'):
        from taucmdr.model.project import Project
        trial = Project.selected().experiment().trials()
        data_files = trial[0].get_data_files()
        if data_type == 'tau':
            data = []
            for profile_file in glob.glob(os.path.join(data_files['tau'], 'profile.*.*.*')):
                with open(profile_file) as fin:
                    buff = fin.read()
                    if value in buff:
                        return
                    data.append(buff)
        else:
            raise NotImplementedError 
        self.fail("'%s' not found in '%s'" % (value, '\n'.join(data)))


class TestRunner(unittest.TextTestRunner):
    """Test suite runner."""
    
    def __init__(self, *args, **kwargs):
        super(TestRunner, self).__init__(*args, **kwargs)
        self.buffer = True

    def run(self, test):
        result = super(TestRunner, self).run(test)
        for item in _NOT_IMPLEMENTED:
            print("WARNING: %s" % item)
        if result.wasSuccessful():
            return EXIT_SUCCESS
        return EXIT_FAILURE<|MERGE_RESOLUTION|>--- conflicted
+++ resolved
@@ -40,12 +40,7 @@
 try:
     from six.moves.cStringIO import StringIO
 except ImportError:
-<<<<<<< HEAD
     from six import StringIO
-from unittest import skipIf, skipUnless
-=======
-    from StringIO import StringIO
->>>>>>> d27e8485
 from taucmdr import logger, TAUCMDR_HOME, EXIT_SUCCESS, EXIT_FAILURE
 from taucmdr.error import ConfigurationError
 from taucmdr.cf.compiler import InstalledCompiler
