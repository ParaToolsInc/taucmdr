--- conflicted
+++ resolved
@@ -27,13 +27,8 @@
 #
 """Unit test initializations and utility functions."""
 
-<<<<<<< HEAD
 from __future__ import absolute_import
 from __future__ import print_function
-=======
-from __future__ import print_function
-
->>>>>>> ce1280ca
 import os
 import sys
 import glob
