--- conflicted
+++ resolved
@@ -200,11 +200,8 @@
       'argparse': {'flags': ('--with-libunwind',),
                    'group': 'software package',
                    'help': 'URL or path to a libunwind installation or archive file',
-<<<<<<< HEAD
-                   'metavar': '(<path>|<url>|download|False)',
-                   'action': args.ParsePackagePathAction}
-=======
-                   'metavar': '(<path>|<url>|"download")'}
+                   'metavar': '(<path>|<url>|download|False)',
+                   'action': args.ParsePackagePathAction}
     },
     'papi_source': {
       'type': 'string',
@@ -212,8 +209,8 @@
       'argparse': {'flags': ('--with-papi',),
                    'group': 'software package',
                    'help': 'URL or path to a PAPI installation or archive file',
-                   'metavar': '(<path>|<url>|"download")'}
->>>>>>> 865f619d
+                   'metavar': '(<path>|<url>|download|False)',
+                   'action': args.ParsePackagePathAction}
     }
   }
   
