"""
@file
@author John C. Linford (jlinford@paratools.com)
@version 1.0

@brief

This file is part of the TAU Performance System

@section COPYRIGHT

Copyright (c) 2013, ParaTools, Inc.
All rights reserved.

Redistribution and use in source and binary forms, with or without 
modification, are permitted provided that the following conditions are met:
 (1) Redistributions of source code must retain the above copyright notice, 
     this list of conditions and the following disclaimer.
 (2) Redistributions in binary form must reproduce the above copyright notice, 
     this list of conditions and the following disclaimer in the documentation 
     and/or other materials provided with the distribution.
 (3) Neither the name of ParaTools, Inc. nor the names of its contributors may 
     be used to endorse or promote products derived from this software without 
     specific prior written permission.

THIS SOFTWARE IS PROVIDED BY THE COPYRIGHT HOLDERS AND CONTRIBUTORS "AS IS" 
AND ANY EXPRESS OR IMPLIED WARRANTIES, INCLUDING, BUT NOT LIMITED TO, THE 
IMPLIED WARRANTIES OF MERCHANTABILITY AND FITNESS FOR A PARTICULAR PURPOSE ARE 
DISCLAIMED. IN NO EVENT SHALL THE COPYRIGHT HOLDER OR CONTRIBUTORS BE LIABLE 
FOR ANY DIRECT, INDIRECT, INCIDENTAL, SPECIAL, EXEMPLARY, OR CONSEQUENTIAL 
DAMAGES (INCLUDING, BUT NOT LIMITED TO, PROCUREMENT OF SUBSTITUTE GOODS OR 
SERVICES; LOSS OF USE, DATA, OR PROFITS; OR BUSINESS INTERRUPTION) HOWEVER 
CAUSED AND ON ANY THEORY OF LIABILITY, WHETHER IN CONTRACT, STRICT LIABILITY, 
OR TORT (INCLUDING NEGLIGENCE OR OTHERWISE) ARISING IN ANY WAY OUT OF THE USE 
OF THIS SOFTWARE, EVEN IF ADVISED OF THE POSSIBILITY OF SUCH DAMAGE.
"""

# System modules
import os
import sys
import glob
import errno
import subprocess

# TAU modules
import logger
import util
import error


LOGGER = logger.getLogger(__name__)

DEFAULT_SOURCE = {None: 'http://tau.uoregon.edu/tau.tgz'}

COMPILER_WRAPPERS = {'CC': 'tau_cc.sh',
                     'CXX': 'tau_cxx.sh',
                     'FC': 'tau_f90.sh',
                     'UPC': 'tau_upc.sh'}

COMMANDS = [
    'jumpshot',
    'paraprof',
    'perfdmf_configure',
    'perfdmf_createapp',
    'perfdmf_createexp',
    'perfdmfdb.py',
    'perfdmf_loadtrial',
    'perfexplorer',
    'perfexplorer_configure',
    'phaseconvert',
    'pprof',
    'ppscript',
    'slog2print',
    'tau2slog2',
    'tau_analyze',
    'taucc',
    'tau_cc.sh',
    'tau_compiler.sh',
    'tau-config',
    'tau_convert',
    'taucxx',
    'tau_cxx.sh',
    'taudb_configure',
    'taudb_install_cert',
    'taudb_keygen',
    'taudb_loadtrial',
    'tau_ebs2otf.pl',
    'tau_ebs_process.pl',
    'tauex',
    'tau_exec',
    'tau_f77.sh',
    'tauf90',
    'tau_f90.sh',
    'tau_gen_wrapper',
    'tau_header_replace.pl',
    'tauinc.pl',
    'tau_java',
    'tau_javamax.sh',
    'tau_macro.sh',
    'tau_merge',
    'tau_multimerge',
    'tau_pebil_rewrite',
    'tau_reduce',
    'tau_resolve_addresses.py',
    'tau_rewrite',
    'tau_selectfile',
    'tau_show_libs',
    'tau_throttle.sh',
    'tau_treemerge.pl',
    'tauupc',
    'tau_upc.sh',
    'tau_user_setup.sh',
    'trace2profile'
]



def _parseConfig(config, commandline_opts, environment_vars):
  """
  TODO: Docs
  """
  opts = set()
  envs = dict()
  for key, val in config.iteritems():
    try:
      option = commandline_opts[key]
    except KeyError:
      pass
    else:
      try:
        opts |= set(option(val))
      except TypeError:
        try:
          opts |= set(option[val])
        except KeyError:
          raise error.InternalError('Invalid TAU configuration parameter: %s=%s' % (key, val))
    try:
      option = environment_vars[key]
    except KeyError:
      pass
    else:
      try:
        envs.update(option(val))
      except TypeError:
        try:
          envs.update(option[val])
        except KeyError:
          raise error.InternalError('Invalid TAU configuration parameter: %s=%s' % (key, val))
  return list(opts), envs

class Tau(object):
  """
  Encapsulates a TAU installation
  """
  def __init__(self, prefix, cc, cxx, fc, src, arch, 
               pdt, bfd, libunwind, **config):
    if not arch:
      arch = _detectDefaultHostArch()
    if src.lower() == 'download':
      try:
        src = DEFAULT_SOURCE[arch]
      except KeyError:
        src = DEFAULT_SOURCE[None]
    self.prefix = prefix
    self.cc = cc
    self.cxx = cxx
    self.fc = fc
    self.src = src
    self.arch = arch
    self.pdt = pdt
    self.bfd = bfd
    self.libunwind = libunwind
    compiler_prefix = '.'.join([str(c.eid) for c in cc, cxx, fc if c])
    self.src_prefix = os.path.join(prefix, 'src')
    self.tau_prefix = os.path.join(prefix, 'tau', compiler_prefix)
    self.include_path = os.path.join(self.tau_prefix, 'include')
    self.arch_path = os.path.join(self.tau_prefix, arch)
    self.bin_path = os.path.join(self.arch_path, 'bin')
    self.lib_path = os.path.join(self.arch_path, 'lib')
    self.taudb_prefix = os.path.join(os.path.expanduser('~'), '.ParaProf')
    self.config = config
    self.config['halt_build_on_error'] = False

  def getTags(self):
    """
    TODO: Docs
    """
    tags = []
    config = self.config
    
    family = self.cc['family']
    if family != 'GNU':
      compiler_tags = {'Intel': 'icpc', 'PGI': 'pgi'}
      try:
        tags.append(compiler_tags[family])
      except KeyError:
        raise error.InternalError("No makefile tag specified to compiler family '%s'" % family)
      
    if config['source_inst']:
      tags.append('pdt')
    if config['openmp_support']:
      openmp_tags = {'ignore': 'openmp',
                     'ompt': 'ompt',
                     'opari': 'opari'}
      tags.append(openmp_tags[config['openmp_measurements']])
    if config['pthreads_support']:
      tags.append('pthread')
    if config['mpi_support']:
      tags.append('mpi')
    if config['cuda_support']:
      tags.append('cuda')    
    if config['shmem_support']:
      tags.append('shmem')
    if config['mpc_support']:
      tags.append('mpc')
    
    LOGGER.debug("TAU tags: %s" % tags)
    return tags

  def verify(self):
    """
    Returns true if if there is a working TAU installation at `prefix` with a
    directory named `arch` containing `bin` and `lib` directories or 
    raises a ConfigurationError describing why that installation is broken.
    """
    LOGGER.debug("Checking TAU installation at '%s' targeting arch '%s'" % (self.tau_prefix, self.arch))    
    if not os.path.exists(self.tau_prefix):
      raise error.ConfigurationError("'%s' does not exist" % self.tau_prefix)
  
    # Check for all commands
    for cmd in COMMANDS:
      path = os.path.join(self.bin_path, cmd)
      if not os.path.exists(path):
        raise error.ConfigurationError("'%s' is missing" % path)
      if not os.access(path, os.X_OK):
        raise error.ConfigurationError("'%s' exists but is not executable" % path)
    
    # Check that there is at least one makefile
    makefile = os.path.join(self.include_path, 'Makefile')
    if not os.path.exists(makefile):
      raise error.ConfigurationError("'%s' does not exist" % makefile)
    
    # Check for Makefile.tau matching this configuration
    makefile = self.getMakefile()
    if not makefile:
      raise error.ConfigurationError("TAU Makefile not found: %s" % makefile)
    
    # Check tauDB
    LOGGER.debug("Checking tauDB installation at '%s'" % self.taudb_prefix)
    if not os.path.exists(self.taudb_prefix):
      raise error.ConfigurationError("'%s' does not exist" % self.taudb_prefix)
    path = os.path.join(self.taudb_prefix, 'perfdmf.cfg')
    if not os.path.exists(path):
      raise error.ConfigurationError("'%s' does not exist" % path)
  
    LOGGER.debug("tauDB installation at '%s' is valid" % self.taudb_prefix)
    LOGGER.debug("TAU installation at '%s' is valid" % self.tau_prefix)
    return True

  def install(self, force_reinstall=False):
    """
    TODO: Docs
    """
    LOGGER.debug("Initializing TAU at '%s' from '%s' with arch=%s" % 
                 (self.tau_prefix, self.src, self.arch))
    
    # Check if the installation is already initialized
    if not force_reinstall:
      try:
        return self.verify()
      except error.ConfigurationError, err:
        LOGGER.debug(err)
    
    # Control build output
    LOGGER.info('Starting TAU installation')
    with logger.logging_streams():
      # Download, unpack, or copy TAU source code
      dst = os.path.join(self.src_prefix, os.path.basename(self.src))
      src = os.path.join(self.tau_prefix, 'src')
      LOGGER.debug("Checking for TAU source at '%s'" % src)
      if os.path.exists(src):
        LOGGER.debug("Found source at '%s'" % src)
        srcdir = src
      else:
        LOGGER.debug("Source not found, aquiring from '%s'" % self.src)
        try:
          util.download(self.src, dst)
          srcdir = util.extract(dst, self.src_prefix)
        except IOError:
          raise error.ConfigurationError("Cannot acquire source file '%s'" % self.src,
                                         "Check that the file or directory is accessable")
        finally:
          try: os.remove(dst)
          except: pass

      # TAU's configure script has a goofy way of specifying the fortran compiler
      if self.fc:
        if self.fc['family'] != 'MPI':
           family_map = {'GNU': 'gfortran', 
                         'Intel': 'intel'}
           fc_family = self.fc['family']
           try:
             fortran_flag = '-fortran=%s' % family_map[fc_family]
           except KeyError:
             raise InternalError("Unknown compiler family for Fortran: '%s'" % fc_family)
        else:
          # TODO:  Recognize family from MPI compiler
          raise InternalError("Unknown compiler family for Fortran: '%s'" % fc_family)
      else:
        fortran_flag = ''
        
      # Check PDT
      if bool(self.config['source_inst']) != bool(self.pdt):
        raise error.InternalError("pdt=%s but config['source_inst']=%s" % (self.pdt, self.config['source_inst']))

      # Check BFD
      if (self.config['sample'] or self.config['compiler_inst'] != 'never') and (not self.bfd):
        LOGGER.warning("BFD is recommended when using sampling or compiler-based instrumentation")

      # Check libunwind
      if (bool(self.config['sample']) or bool(self.config['openmp_support'])) != bool(self.libunwind):
        LOGGER.warning("libunwind is recommended when using sampling or OpenMP")

      # Gather TAU configuration flags
      base_flags = ['-prefix=%s' % self.tau_prefix, 
                    '-arch=%s' % self.arch, 
                    '-cc=%s' % self.cc['command'] if self.cc else '', 
                    '-c++=%s' % self.cxx['command'] if self.cxx else '', 
                    fortran_flag,
                    '-pdt=%s' % self.pdt.pdt_prefix if self.pdt else '',
                    '-bfd=%s' % self.bfd.bfd_prefix if self.bfd else '',
                    '-unwind=%s' % self.libunwind.libunwind_prefix if self.libunwind else '']
      if self.config['mpi_support']:
        mpi_flags = ['-mpi'
                     # TODO: -mpiinc, -mpilib, -mpilibrary
                     ]
      else:
        mpi_flags = []
      if self.config['openmp_support']:
        openmp_flags = ['-openmp']
        measurements = self.config['openmp_measurements'] 
        if measurements == 'ompt':
          if self.cc['family'] == 'Intel':
            openmp_flags.append('-ompt')
          else:
            raise error.ConfigurationError('OMPT for OpenMP measurement only works with Intel compilers')
        elif measurements == 'opari':
          openmp_flags.append('-opari')
      else:
        openmp_flags = []
      if self.config['pthreads_support']:
        pthreads_flags = ['-pthread']
      else:
        pthreads_flags = []

      # Execute configure
      cmd = ['./configure'] + base_flags + mpi_flags + openmp_flags + pthreads_flags
      LOGGER.debug('Creating configure subprocess in %r: %r' % (srcdir, cmd))
      LOGGER.info('Configuring TAU...\n    %s' % ' '.join(cmd))
      proc = subprocess.Popen(cmd, cwd=srcdir, stdout=sys.stdout, stderr=sys.stderr)
      if proc.wait():
        raise error.ConfigurationError('TAU configure failed')
    
      # Execute make
      cmd = ['make', '-j4', 'install']
      LOGGER.debug('Creating make subprocess in %r: %r' % (srcdir, cmd))
      LOGGER.info('Compiling TAU...\n    %s' % ' '.join(cmd))
      proc = subprocess.Popen(cmd, cwd=srcdir, stdout=sys.stdout, stderr=sys.stderr)
      if proc.wait():
          raise error.ConfigurationError('TAU compilation failed.')
  
      # Leave source, we'll probably need it again soon
      # Create a link to the source for reuse
      LOGGER.debug('Preserving %r for future use' % srcdir)
      try:
        os.symlink(srcdir, src)
      except OSError as err:
        if not (err.errno == errno.EEXIST and os.path.islink(src)):
          LOGGER.warning("Can't create symlink '%s'. TAU source code won't be reused across configurations." % src)
          
      
      # Initialize tauDB with a minimal configuration
      taudb_configure = os.path.join(self.bin_path, 'taudb_configure')
      cmd = [taudb_configure, '--create-default']
      LOGGER.debug('Creating subprocess: %r' % cmd)
      LOGGER.info('Configuring tauDB...\n    %s' % ' '.join(cmd))
      proc = subprocess.Popen(cmd, stdout=sys.stdout, stderr=sys.stderr)
      if proc.wait():
        raise error.ConfigurationError('tauDB configure failed.')
    
    # Verify the new installation and return
    LOGGER.info('TAU installation complete')
    return self.verify()

  def getMakefile(self):
    """
    Returns an absolute path to a TAU_MAKEFILE
    """
    config_tags = set(self.getTags())
    if not len(config_tags):
      return 'Makefile.tau'
    tau_makefiles = glob.glob(os.path.join(self.lib_path, 'Makefile.tau*'))
    for makefile in tau_makefiles:
      tags = set(os.path.basename(makefile).split('.')[1].split('-')[1:])
      if tags <= config_tags and config_tags <= tags:
        return os.path.join(self.lib_path, makefile)
    LOGGER.debug("No TAU makefile matches tags '%s'. Available: %s" % (config_tags, tau_makefiles))
    return None
    

<<<<<<< HEAD
#def getBuildEnvironment():
=======
  def applyCompiletimeConfig(self, opts, env):
    """
    TODO: Docs
    """
    commandline_options = {
        'halt_build_on_error': {True: [], False: ['-optRevert']},
        'verbose': {True: ['-optVerbose'], False: ['-optQuiet']},
        'compiler_inst': {'always': ['-optCompInst'], 
                          'never': ['-optNoCompInst'],
                          'fallback': ['-optRevert', '-optNoCompInst']}
                           }
    environment_variables = {}    
    tauOpts, tauEnv = _parseConfig(self.config, commandline_options, environment_variables)
    opts.extend(tauOpts)
    env.update(tauEnv)
    env['PATH'] = os.pathsep.join([self.bin_path, env.get('PATH')])
    env['TAU_MAKEFILE'] = self.getMakefile()

  def applyRuntimeConfig(self, opts, env):
    """
    TODO: Docs
    """
    commandline_options = {
        'verbose': {True: ['-v'], False: []},
        'sample': {True: ['-ebs'], False: []}
        }
    environment_variables = {
        'verbose': {True: {'TAU_VERBOSE': 1}, 
                    False: {'TAU_VERBOSE': 0}},
        'profile': {True: {'TAU_PROFILE': 1}, 
                    False: {'TAU_PROFILE': 0}},
        'trace': {True: {'TAU_TRACE': 1}, 
                  False: {'TAU_TRACE': 0}},
        'sample': {True: {'TAU_SAMPLE': 1}, 
                   False: {'TAU_SAMPLE': 0}},
        'callpath': lambda depth: ({'TAU_CALLPATH': 1, 'TAU_CALLPATH_DEPTH': depth} 
                                   if depth > 0 else {'TAU_CALLPATH': 0})
        }
    tauOpts, tauEnv = _parseConfig(self.config, commandline_opts, environment_vars)
    opts.extend(tauOpts)
    env.update(tauEnv)
    env['PATH'] = os.pathsep.join([self.bin_path, initial_env.get('PATH')])
    
>>>>>>> 55fc960b
<|MERGE_RESOLUTION|>--- conflicted
+++ resolved
@@ -408,9 +408,6 @@
     return None
     
 
-<<<<<<< HEAD
-#def getBuildEnvironment():
-=======
   def applyCompiletimeConfig(self, opts, env):
     """
     TODO: Docs
@@ -453,5 +450,4 @@
     opts.extend(tauOpts)
     env.update(tauEnv)
     env['PATH'] = os.pathsep.join([self.bin_path, initial_env.get('PATH')])
-    
->>>>>>> 55fc960b
+    