###############################################################################
#
# Copyright (c) 2015, ParaTools, Inc.
# All rights reserved.
#
# Redistribution and use in source and binary forms, with or without
# modification, are permitted provided that the following conditions are met:
# (1) Redistributions of source code must retain the above copyright notice,
#     this list of conditions and the following disclaimer.
# (2) Redistributions in binary form must reproduce the above copyright notice,
#     this list of conditions and the following disclaimer in the documentation
#     and/or other materials provided with the distribution.
# (3) Neither the name of ParaTools, Inc. nor the names of its contributors may
#     be used to endorse or promote products derived from this software without
#     specific prior written permission.
#
# THIS SOFTWARE IS PROVIDED BY THE COPYRIGHT HOLDERS AND CONTRIBUTORS "AS IS"
# AND ANY EXPRESS OR IMPLIED WARRANTIES, INCLUDING, BUT NOT LIMITED TO, THE
# IMPLIED WARRANTIES OF MERCHANTABILITY AND FITNESS FOR A PARTICULAR PURPOSE ARE
# DISCLAIMED. IN NO EVENT SHALL THE COPYRIGHT HOLDER OR CONTRIBUTORS BE LIABLE
# FOR ANY DIRECT, INDIRECT, INCIDENTAL, SPECIAL, EXEMPLARY, OR CONSEQUENTIAL
# DAMAGES (INCLUDING, BUT NOT LIMITED TO, PROCUREMENT OF SUBSTITUTE GOODS OR
# SERVICES; LOSS OF USE, DATA, OR PROFITS; OR BUSINESS INTERRUPTION) HOWEVER
# CAUSED AND ON ANY THEORY OF LIABILITY, WHETHER IN CONTRACT, STRICT LIABILITY,
# OR TORT (INCLUDING NEGLIGENCE OR OTHERWISE) ARISING IN ANY WAY OUT OF THE USE
# OF THIS SOFTWARE, EVEN IF ADVISED OF THE POSSIBILITY OF SUCH DAMAGE.
#
###############################################################################

# If set to "true" then show commands as they are executed.
# Otherwise only the command's output will be shown.
VERBOSE = true

# Packages to install
PACKAGES = jupyterlab taucmdr

# Shell utilities
RM = rm -f
MV = mv -f
MKDIR = mkdir -p

VERSION = $(shell cat VERSION 2>/dev/null || ./.version.sh || echo "0.0.0")

# Get build system locations from configuration file or command line
ifneq ("$(wildcard setup.cfg)","")
  BUILDDIR = $(shell grep '^build-base =' setup.cfg | sed 's/build-base = //')
  INSTALLDIR = $(shell grep '^prefix =' setup.cfg | sed 's/prefix = //')
endif
ifeq ($(BUILDDIR),)
  BUILDDIR=build
endif
ifeq ($(INSTALLDIR),)
  INSTALLDIR=$(HOME)/taucmdr-$(VERSION)
endif

TAU = $(INSTALLDIR)/bin/tau

# Get target OS and architecture
ifeq ($(HOST_OS),)
  HOST_OS = $(shell uname -s)
endif
ifeq ($(HOST_ARCH),)
  HOST_ARCH = $(shell uname -m)
endif

ifeq ($(VERBOSE),false)
  ECHO=@
  CURL_FLAGS=-s
  WGET_FLAGS=--quiet
else
  ECHO=
  CURL_FLAGS=
  WGET_FLAGS=
endif

# Build download macro
# Usage: $(call download,source,dest)
WGET = $(shell which wget)
ifneq ($(WGET),)
  download = $(WGET) $(WGET_FLAGS) -O "$(2)" "$(1)"
else
  CURL = $(shell which curl)
  ifneq ($(CURL),)
    download = $(CURL) $(CURL_FLAGS) -L "$(1)" > "$(2)"
  else
    $(warning Either curl or wget must be in PATH to download packages)
  endif
endif

<<<<<<< HEAD
# Miniconda configuration
USE_MINICONDA = true
ifeq ($(HOST_OS),Darwin)
ifeq ($(HOST_ARCH),i386)
  USE_MINICONDA = false
endif
endif
ifeq ($(HOST_OS),Darwin)
  CONDA_OS = MacOSX
else 
  ifeq ($(HOST_OS),Linux)
    CONDA_OS = Linux
=======
# Anaconda configuration
USE_ANACONDA = true
ifeq ($(OS),Darwin)
ifeq ($(ARCH),i386)
  USE_ANACONDA = false
endif
endif
ifeq ($(OS),Darwin)
  ANACONDA_OS = MacOSX
else 
  ifeq ($(OS),Linux)
    ANACONDA_OS = Linux
>>>>>>> 24dd89e8
  else
    USE_ANACONDA = false
  endif
endif
<<<<<<< HEAD
ifeq ($(HOST_ARCH),x86_64)
  CONDA_ARCH = x86_64
else 
  ifeq ($(HOST_ARCH),i386)
    CONDA_ARCH = x86
  else
    ifeq ($(HOST_ARCH),ppc64le)
      CONDA_ARCH = ppc64le
    else
      USE_MINICONDA = false
    endif
  endif
endif
CONDA_VERSION = latest
CONDA_REPO = https://repo.continuum.io/miniconda
CONDA_PKG = Miniconda2-$(CONDA_VERSION)-$(CONDA_OS)-$(CONDA_ARCH).sh
CONDA_URL = $(CONDA_REPO)/$(CONDA_PKG)
CONDA_SRC = system/src/$(CONDA_PKG)
CONDA_DEST = $(INSTALLDIR)/conda
CONDA = $(CONDA_DEST)/bin/python

ifeq ($(USE_MINICONDA),true)
  PYTHON_EXE = $(CONDA)
  PYTHON_FLAGS = -EO
else
  $(warning WARNING: There are no miniconda packages for this system: $(HOST_OS), $(HOST_ARCH).)
  CONDA_SRC = 
=======
ifeq ($(ARCH),x86_64)
  ANACONDA_ARCH = x86_64
else 
  ifeq ($(ARCH),i386)
    ANACONDA_ARCH = x86
  else
    USE_ANACONDA = false
  endif
endif
ANACONDA_VERSION = 4.4.0
ANACONDA_REPO = https://repo.continuum.io/archive
ANACONDA_PKG = Anaconda2-$(ANACONDA_VERSION)-$(ANACONDA_OS)-$(ANACONDA_ARCH).sh
ANACONDA_URL = $(ANACONDA_REPO)/$(ANACONDA_PKG)
ANACONDA_SRC = packages/$(ANACONDA_PKG)
ANACONDA_DEST = $(INSTALLDIR)/anaconda-$(ANACONDA_VERSION)
ANACONDA_PYTHON = $(ANACONDA_DEST)/bin/python
CONDA = $(ANACONDA_DEST)/bin/conda

ifeq ($(USE_ANACONDA),true)
  PYTHON_EXE = $(ANACONDA_PYTHON)
  PYTHON_FLAGS = -E
else
  $(warning WARNING: There are no anaconda packages for this system: $(OS), $(ARCH).)
>>>>>>> 24dd89e8
  PYTHON_EXE = $(shell which python)
  PYTHON_FLAGS = -O
  ifeq ($(PYTHON_EXE),)
    $(error python not found in PATH.)
  else
    $(warning WARNING: Trying to use '$(PYTHON_EXE)' instead.)
  endif
endif
PYTHON = $(PYTHON_EXE) $(PYTHON_FLAGS)

.PHONY: help build install clean python_check python_download

.DEFAULT: help

<<<<<<< HEAD
help:
	@echo "-------------------------------------------------------------------------------"
	@echo "TAU Commander installation"
	@echo
	@echo "Usage: make install [INSTALLDIR=$(INSTALLDIR)]"
	@echo "-------------------------------------------------------------------------------"
	
build: python_check
	$(ECHO)$(PYTHON) setup.py build_scripts --executable "$(PYTHON)"
	$(ECHO)$(PYTHON) setup.py build

install: build
	$(ECHO)$(PYTHON) setup.py install --prefix $(INSTALLDIR)
	$(ECHO)$(INSTALLDIR)/system/configure --minimal
	@chmod -R a+rX,g+w $(INSTALLDIR)
	@echo
	@echo "-------------------------------------------------------------------------------"
	@echo "Hooray! TAU Commander is installed!" 
	@echo
	@echo "INSTALLDIR=\"$(INSTALLDIR)\""
	@echo 
	@echo "What's next?"
	@echo
	@echo "TAU Commander will automatically generate new TAU configurations for each new"
	@echo "experiment, so if you're just trying to get some performance data then go add"
	@echo "TAU Commander's \"bin\" directory to your path and maybe have a look at"
	@echo "the quick start guide at http://www.taucommander.com/guide."
	@echo
	@echo "If you'd like to pre-configure TAU for a particular experiment then go use"
	@echo "the \"INSTALLDIR/system/configure\" script to generate TAU configurations."
	@echo "This is especially a good idea if you are a system administrator installing"
	@echo "TAU Commander so that someone else can use it.  Without arguments, the"
	@echo "\"configure\" script will generate as many TAU configurations as it can."
	@echo
	@echo "In short:"
	@echo "  If you are a sysadmin then go run \"INSTALLDIR/system/configure\"."
	@echo "  Otherwise just add \"INSTALLDIR/bin\" to your PATH and get to work." 
	@echo "-------------------------------------------------------------------------------"
	@echo

python_check: $(PYTHON_EXE)
	@$(PYTHON) -c "import sys; import setuptools;" || (echo "ERROR: setuptools is required." && false)
	
python_download: $(CONDA_SRC)

$(CONDA): $(CONDA_SRC)
	$(ECHO)bash $< -b -p $(CONDA_DEST)
	$(ECHO)touch $(CONDA_DEST)/bin/*

$(CONDA_SRC):
	$(ECHO)$(MKDIR) `dirname "$(CONDA_SRC)"`
	$(call download,$(CONDA_URL),$(CONDA_SRC))
=======
build: $(foreach pkg,$(PACKAGES),$(pkg)-build)

install: $(foreach pkg,$(PACKAGES),$(pkg)-install)
	@echo
	@echo "-------------------------------------------------------------------------------"
	@echo "TAU Commander is installed at \"$(INSTALLDIR)\""
	@echo "Rememember to add \"$(INSTALLDIR)/bin\" to your PATH"
	@echo "-------------------------------------------------------------------------------"
	@echo

python_check: $(PYTHON_EXE)
	@$(PYTHON) -c "import sys; import setuptools;" || (echo "ERROR: setuptools is required." && false)
	
$(CONDA): $(ANACONDA_PYTHON)

$(ANACONDA_PYTHON): $(ANACONDA_SRC)
	$(ECHO)bash $< -b -p $(ANACONDA_DEST)
	$(ECHO)touch $(ANACONDA_DEST)/bin/*

$(ANACONDA_SRC):
	$(ECHO)$(MKDIR) $(BUILDDIR)
	$(call download,$(ANACONDA_URL),$(ANACONDA_SRC))

taucmdr-build: python_check
	$(ECHO)$(PYTHON) setup.py build

taucmdr-install: python_check
	$(ECHO)$(CONDA) install -y future
	$(ECHO)$(PYTHON) setup.py install --force
# Copy archive files to system-level src, if available
	@mkdir -p $(INSTALLDIR)/system/src
	@cp -v packages/*.tgz $(INSTALLDIR)/system/src 2>/dev/null || true
	@cp -v packages/*.tar.* $(INSTALLDIR)/system/src 2>/dev/null || true
	@cp -v packages/*.zip $(INSTALLDIR)/system/src 2>/dev/null || true
# Build dependencies using archives and system-level defaults
	$(ECHO)$(PYTHON) setup.py install --force --initialize
# Add PYTHON_FLAGS to python command line in bin/tau
	@tail -n +2 "$(TAU)" > "$(BUILDDIR)/tau.tail"
	@echo `head -1 "$(TAU)"` $(PYTHON_FLAGS) > "$(BUILDDIR)/tau.head"
	@cat "$(BUILDDIR)/tau.head" "$(BUILDDIR)/tau.tail" > "$(TAU)"
	@chmod -R a+rX,g+w $(INSTALLDIR)
>>>>>>> 24dd89e8

jupyterlab-build:
	true
	
jupyterlab-install: $(CONDA)
	$(ECHO)$(CONDA) list -f jupyterlab | grep -q jupyterlab 2>&1 || $(ECHO)$(CONDA) install -y -c conda-forge jupyterlab
	
clean: 
	$(ECHO)$(RM) -r $(BUILDDIR) VERSION<|MERGE_RESOLUTION|>--- conflicted
+++ resolved
@@ -31,9 +31,6 @@
 # Otherwise only the command's output will be shown.
 VERBOSE = true
 
-# Packages to install
-PACKAGES = jupyterlab taucmdr
-
 # Shell utilities
 RM = rm -f
 MV = mv -f
@@ -87,70 +84,26 @@
   endif
 endif
 
-<<<<<<< HEAD
-# Miniconda configuration
-USE_MINICONDA = true
+# Anaconda configuration
+USE_ANACONDA = true
 ifeq ($(HOST_OS),Darwin)
 ifeq ($(HOST_ARCH),i386)
-  USE_MINICONDA = false
+  USE_ANACONDA = false
 endif
 endif
 ifeq ($(HOST_OS),Darwin)
-  CONDA_OS = MacOSX
-else 
+  ANACONDA_OS = MacOSX
+else
   ifeq ($(HOST_OS),Linux)
-    CONDA_OS = Linux
-=======
-# Anaconda configuration
-USE_ANACONDA = true
-ifeq ($(OS),Darwin)
-ifeq ($(ARCH),i386)
-  USE_ANACONDA = false
-endif
-endif
-ifeq ($(OS),Darwin)
-  ANACONDA_OS = MacOSX
-else 
-  ifeq ($(OS),Linux)
     ANACONDA_OS = Linux
->>>>>>> 24dd89e8
   else
     USE_ANACONDA = false
   endif
 endif
-<<<<<<< HEAD
 ifeq ($(HOST_ARCH),x86_64)
-  CONDA_ARCH = x86_64
-else 
+  ANACONDA_ARCH = x86_64
+else
   ifeq ($(HOST_ARCH),i386)
-    CONDA_ARCH = x86
-  else
-    ifeq ($(HOST_ARCH),ppc64le)
-      CONDA_ARCH = ppc64le
-    else
-      USE_MINICONDA = false
-    endif
-  endif
-endif
-CONDA_VERSION = latest
-CONDA_REPO = https://repo.continuum.io/miniconda
-CONDA_PKG = Miniconda2-$(CONDA_VERSION)-$(CONDA_OS)-$(CONDA_ARCH).sh
-CONDA_URL = $(CONDA_REPO)/$(CONDA_PKG)
-CONDA_SRC = system/src/$(CONDA_PKG)
-CONDA_DEST = $(INSTALLDIR)/conda
-CONDA = $(CONDA_DEST)/bin/python
-
-ifeq ($(USE_MINICONDA),true)
-  PYTHON_EXE = $(CONDA)
-  PYTHON_FLAGS = -EO
-else
-  $(warning WARNING: There are no miniconda packages for this system: $(HOST_OS), $(HOST_ARCH).)
-  CONDA_SRC = 
-=======
-ifeq ($(ARCH),x86_64)
-  ANACONDA_ARCH = x86_64
-else 
-  ifeq ($(ARCH),i386)
     ANACONDA_ARCH = x86
   else
     USE_ANACONDA = false
@@ -170,9 +123,8 @@
   PYTHON_FLAGS = -E
 else
   $(warning WARNING: There are no anaconda packages for this system: $(OS), $(ARCH).)
->>>>>>> 24dd89e8
   PYTHON_EXE = $(shell which python)
-  PYTHON_FLAGS = -O
+  PYTHON_FLAGS =
   ifeq ($(PYTHON_EXE),)
     $(error python not found in PATH.)
   else
@@ -185,14 +137,13 @@
 
 .DEFAULT: help
 
-<<<<<<< HEAD
 help:
 	@echo "-------------------------------------------------------------------------------"
 	@echo "TAU Commander installation"
 	@echo
 	@echo "Usage: make install [INSTALLDIR=$(INSTALLDIR)]"
 	@echo "-------------------------------------------------------------------------------"
-	
+
 build: python_check
 	$(ECHO)$(PYTHON) setup.py build_scripts --executable "$(PYTHON)"
 	$(ECHO)$(PYTHON) setup.py build
@@ -203,10 +154,10 @@
 	@chmod -R a+rX,g+w $(INSTALLDIR)
 	@echo
 	@echo "-------------------------------------------------------------------------------"
-	@echo "Hooray! TAU Commander is installed!" 
+	@echo "Hooray! TAU Commander is installed!"
 	@echo
 	@echo "INSTALLDIR=\"$(INSTALLDIR)\""
-	@echo 
+	@echo
 	@echo "What's next?"
 	@echo
 	@echo "TAU Commander will automatically generate new TAU configurations for each new"
@@ -222,36 +173,15 @@
 	@echo
 	@echo "In short:"
 	@echo "  If you are a sysadmin then go run \"INSTALLDIR/system/configure\"."
-	@echo "  Otherwise just add \"INSTALLDIR/bin\" to your PATH and get to work." 
-	@echo "-------------------------------------------------------------------------------"
-	@echo
-
-python_check: $(PYTHON_EXE)
+	@echo "  Otherwise just add \"INSTALLDIR/bin\" to your PATH and get to work."
+	@echo "-------------------------------------------------------------------------------"
+	@echo
+
+python_check: $(PYTHON_EXE) jupyterlab-install
 	@$(PYTHON) -c "import sys; import setuptools;" || (echo "ERROR: setuptools is required." && false)
-	
+
 python_download: $(CONDA_SRC)
 
-$(CONDA): $(CONDA_SRC)
-	$(ECHO)bash $< -b -p $(CONDA_DEST)
-	$(ECHO)touch $(CONDA_DEST)/bin/*
-
-$(CONDA_SRC):
-	$(ECHO)$(MKDIR) `dirname "$(CONDA_SRC)"`
-	$(call download,$(CONDA_URL),$(CONDA_SRC))
-=======
-build: $(foreach pkg,$(PACKAGES),$(pkg)-build)
-
-install: $(foreach pkg,$(PACKAGES),$(pkg)-install)
-	@echo
-	@echo "-------------------------------------------------------------------------------"
-	@echo "TAU Commander is installed at \"$(INSTALLDIR)\""
-	@echo "Rememember to add \"$(INSTALLDIR)/bin\" to your PATH"
-	@echo "-------------------------------------------------------------------------------"
-	@echo
-
-python_check: $(PYTHON_EXE)
-	@$(PYTHON) -c "import sys; import setuptools;" || (echo "ERROR: setuptools is required." && false)
-	
 $(CONDA): $(ANACONDA_PYTHON)
 
 $(ANACONDA_PYTHON): $(ANACONDA_SRC)
@@ -262,31 +192,9 @@
 	$(ECHO)$(MKDIR) $(BUILDDIR)
 	$(call download,$(ANACONDA_URL),$(ANACONDA_SRC))
 
-taucmdr-build: python_check
-	$(ECHO)$(PYTHON) setup.py build
-
-taucmdr-install: python_check
-	$(ECHO)$(CONDA) install -y future
-	$(ECHO)$(PYTHON) setup.py install --force
-# Copy archive files to system-level src, if available
-	@mkdir -p $(INSTALLDIR)/system/src
-	@cp -v packages/*.tgz $(INSTALLDIR)/system/src 2>/dev/null || true
-	@cp -v packages/*.tar.* $(INSTALLDIR)/system/src 2>/dev/null || true
-	@cp -v packages/*.zip $(INSTALLDIR)/system/src 2>/dev/null || true
-# Build dependencies using archives and system-level defaults
-	$(ECHO)$(PYTHON) setup.py install --force --initialize
-# Add PYTHON_FLAGS to python command line in bin/tau
-	@tail -n +2 "$(TAU)" > "$(BUILDDIR)/tau.tail"
-	@echo `head -1 "$(TAU)"` $(PYTHON_FLAGS) > "$(BUILDDIR)/tau.head"
-	@cat "$(BUILDDIR)/tau.head" "$(BUILDDIR)/tau.tail" > "$(TAU)"
-	@chmod -R a+rX,g+w $(INSTALLDIR)
->>>>>>> 24dd89e8
-
-jupyterlab-build:
-	true
-	
 jupyterlab-install: $(CONDA)
 	$(ECHO)$(CONDA) list -f jupyterlab | grep -q jupyterlab 2>&1 || $(ECHO)$(CONDA) install -y -c conda-forge jupyterlab
-	
-clean: 
+
+
+clean:
 	$(ECHO)$(RM) -r $(BUILDDIR) VERSION