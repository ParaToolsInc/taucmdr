###############################################################################
#
# Copyright (c) 2015, ParaTools, Inc.
# All rights reserved.
#
# Redistribution and use in source and binary forms, with or without
# modification, are permitted provided that the following conditions are met:
# (1) Redistributions of source code must retain the above copyright notice,
#     this list of conditions and the following disclaimer.
# (2) Redistributions in binary form must reproduce the above copyright notice,
#     this list of conditions and the following disclaimer in the documentation
#     and/or other materials provided with the distribution.
# (3) Neither the name of ParaTools, Inc. nor the names of its contributors may
#     be used to endorse or promote products derived from this software without
#     specific prior written permission.
#
# THIS SOFTWARE IS PROVIDED BY THE COPYRIGHT HOLDERS AND CONTRIBUTORS "AS IS"
# AND ANY EXPRESS OR IMPLIED WARRANTIES, INCLUDING, BUT NOT LIMITED TO, THE
# IMPLIED WARRANTIES OF MERCHANTABILITY AND FITNESS FOR A PARTICULAR PURPOSE ARE
# DISCLAIMED. IN NO EVENT SHALL THE COPYRIGHT HOLDER OR CONTRIBUTORS BE LIABLE
# FOR ANY DIRECT, INDIRECT, INCIDENTAL, SPECIAL, EXEMPLARY, OR CONSEQUENTIAL
# DAMAGES (INCLUDING, BUT NOT LIMITED TO, PROCUREMENT OF SUBSTITUTE GOODS OR
# SERVICES; LOSS OF USE, DATA, OR PROFITS; OR BUSINESS INTERRUPTION) HOWEVER
# CAUSED AND ON ANY THEORY OF LIABILITY, WHETHER IN CONTRACT, STRICT LIABILITY,
# OR TORT (INCLUDING NEGLIGENCE OR OTHERWISE) ARISING IN ANY WAY OUT OF THE USE
# OF THIS SOFTWARE, EVEN IF ADVISED OF THE POSSIBILITY OF SUCH DAMAGE.
#
###############################################################################

# TAU configuration level:
#   minimal: Install just enough to support the default project (`tau initialize` without any args).
#   full   : Install as many TAU configurations as possible for the current environment.
#   <path> : Use the TAU installation provided at <path>.
TAU ?= minimal

# If set to "true" then show commands as they are executed.
# Otherwise only the command's output will be shown.
VERBOSE = true

# Shell utilities
RM = rm -f
MV = mv -f
MKDIR = mkdir -p
CP = cp -fr

VERSION = $(shell cat VERSION 2>/dev/null || ./.version.sh || echo "0.0.0")

# Get build system locations from configuration file or command line
ifneq ("$(wildcard setup.cfg)","")
  BUILDDIR = $(shell grep '^build-base =' setup.cfg | sed 's/build-base = //')
  INSTALLDIR = $(shell grep '^prefix =' setup.cfg | sed 's/prefix = //')
endif
ifeq ($(BUILDDIR),)
  BUILDDIR=build
endif
ifeq ($(INSTALLDIR),)
  INSTALLDIR=$(HOME)/taucmdr-$(VERSION)
endif

# Get target OS and architecture
ifeq ($(HOST_OS),)
  HOST_OS = $(shell uname -s)
endif
ifeq ($(HOST_ARCH),)
  HOST_ARCH = $(shell uname -m)
endif

ifeq ($(VERBOSE),false)
  ECHO=@
  CURL_FLAGS=-s
  WGET_FLAGS=--quiet
else
  ECHO=
  CURL_FLAGS=
  WGET_FLAGS=
endif

# Build download macro
# Usage: $(call download,source,dest)
WGET = $(shell which wget)
ifneq ($(WGET),)
  download = $(WGET) --no-check-certificate $(WGET_FLAGS) -O "$(2)" "$(1)"
else
  CURL = $(shell which curl)
  ifneq ($(CURL),)
    download = $(CURL) --insecure $(CURL_FLAGS) -L "$(1)" > "$(2)"
  else
    $(warning Either curl or wget must be in PATH to download packages)
  endif
endif

# Anaconda configuration
USE_ANACONDA = true
ifeq ($(HOST_OS),Darwin)
ifeq ($(HOST_ARCH),i386)
  USE_ANACONDA = false
endif
endif
ifeq ($(HOST_OS),Darwin)
  ANACONDA_OS = MacOSX
else
  ifeq ($(HOST_OS),Linux)
    ANACONDA_OS = Linux
  else
    USE_ANACONDA = false
  endif
endif
ifeq ($(HOST_ARCH),x86_64)
  ANACONDA_ARCH = x86_64
else
  ifeq ($(HOST_ARCH),i386)
    ANACONDA_ARCH = x86
  else
    USE_ANACONDA = false
  endif
endif
ifeq ($(PYTHON_VERSION),)
  PYTHON_VERSION=2
endif
ANACONDA_VERSION = 4.4.0
ANACONDA_REPO = https://repo.continuum.io/archive
ANACONDA_PKG = Anaconda$(PYTHON_VERSION)-$(ANACONDA_VERSION)-$(ANACONDA_OS)-$(ANACONDA_ARCH).sh
ANACONDA_URL = $(ANACONDA_REPO)/$(ANACONDA_PKG)
ANACONDA_SRC = packages/$(ANACONDA_PKG)
ANACONDA_DEST = $(INSTALLDIR)/anaconda-$(ANACONDA_VERSION)
ANACONDA_PYTHON = $(ANACONDA_DEST)/bin/python
JUPYTERLAB_BUILD = $(BUILDDIR)/jupyterlab
CONDA = $(ANACONDA_DEST)/bin/conda
PIP = $(ANACONDA_DEST)/bin/pip
JUPYTER = $(ANACONDA_DEST)/bin/jupyter
NPM = $(ANACONDA_DEST)/bin/npm

ifeq ($(USE_ANACONDA),true)
  PYTHON_EXE = $(ANACONDA_PYTHON)
  PYTHON_FLAGS = -E
else
  $(warning WARNING: There are no anaconda packages for this system: $(OS), $(ARCH).)
  PYTHON_EXE = $(shell which python)
  PYTHON_FLAGS =
  ifeq ($(PYTHON_EXE),)
    $(error python not found in PATH.)
  else
    $(warning WARNING: Trying to use '$(PYTHON_EXE)' instead.)
  endif
endif
PYTHON = $(PYTHON_EXE) $(PYTHON_FLAGS)

.PHONY: help build install clean python_check python_download jupyterlab-install jupyterlab-extensions-install

.DEFAULT: help

help:
	@echo "-------------------------------------------------------------------------------"
	@echo "TAU Commander installation"
	@echo
	@echo "Usage: make install [INSTALLDIR=$(INSTALLDIR)] [TAU=(minimal|full|<path>)]"
	@echo "-------------------------------------------------------------------------------"

build: python_check
	$(ECHO)$(PYTHON) setup.py build_scripts --executable "$(PYTHON)"
	$(ECHO)$(PYTHON) setup.py build

install: build
	$(ECHO)$(PYTHON) setup.py install --prefix $(INSTALLDIR)
	$(ECHO)$(INSTALLDIR)/system/configure --tau-config=$(TAU)
	@chmod -R a+rX,g+w $(INSTALLDIR)
	@echo
	@echo "-------------------------------------------------------------------------------"
	@echo "Hooray! TAU Commander is installed!"
	@echo
	@echo "INSTALLDIR=\"$(INSTALLDIR)\""
	@echo
	@echo "What's next?"
	@echo
	@echo "TAU Commander will automatically generate new TAU configurations for each new"
	@echo "experiment, so if you're just trying to get some performance data then go add"
	@echo "TAU Commander's \"bin\" directory to your path and maybe have a look at"
	@echo "the quick start guide at http://www.taucommander.com/guide."
	@echo
	@echo "If you'd like to pre-configure TAU for a particular experiment then go use"
	@echo "the \"INSTALLDIR/system/configure\" script to generate TAU configurations."
	@echo "This is especially a good idea if you are a system administrator installing"
	@echo "TAU Commander so that someone else can use it.  Without arguments, the"
	@echo "\"configure\" script will generate as many TAU configurations as it can."
	@echo
	@echo "In short:"
	@echo "  If you are a sysadmin then go run \"INSTALLDIR/system/configure\"."
	@echo "  Otherwise just add \"INSTALLDIR/bin\" to your PATH and get to work."
	@echo "-------------------------------------------------------------------------------"
	@echo

python_check: $(PYTHON_EXE) jupyterlab-install jupyterlab-extensions-install
	@$(PYTHON) -c "import sys; import setuptools;" || (echo "ERROR: setuptools is required." && false)

python_download: $(CONDA_SRC)

$(CONDA): $(ANACONDA_PYTHON)

$(ANACONDA_PYTHON): $(ANACONDA_SRC)
	$(ECHO)bash $< -b -p $(ANACONDA_DEST)
	$(ECHO)touch $(ANACONDA_DEST)/bin/*

$(ANACONDA_SRC):
	$(ECHO)$(MKDIR) $(BUILDDIR)
	$(call download,$(ANACONDA_URL),$(ANACONDA_SRC))

$(JUPYTERLAB_BUILD):
	$(ECHO)$(MKDIR) $(JUPYTERLAB_BUILD)
	$(ECHO)$(CP) jupyterlab $(dir $(JUPYTERLAB_BUILD))

jupyterlab-install: $(CONDA)
	$(ECHO)$(CONDA) list -f jupyterlab | grep jupyterlab | grep -q 0\.27\.0 2>&1 || $(ECHO)$(CONDA) install -y -c conda-forge jupyterlab=0.27.0
	$(ECHO)$(CONDA) list -f bokeh | grep bokeh | grep -q 0\.12\.9 2>&1 || $(ECHO)$(CONDA) install -y -c conda-forge bokeh
	$(ECHO)$(CONDA) list -f nodejs | grep -q nodejs 2>&1 || $(ECHO)$(CONDA) install -y -c conda-forge nodejs
	$(ECHO)$(CONDA) list -f cairo | grep -q nodejs 2>&1 || $(ECHO)$(CONDA) install -y -c conda-forge cairo
	$(ECHO)$(PIP) list --format=columns | grep faststat 2>&1 || $(ECHO)$(PIP) install faststat

<<<<<<< HEAD
jupyterlab-extensions-install: jupyterlab-install $(JUPYTERLAB_BUILD)
	$(ECHO)$(JUPYTER) labextension list 2>&1 | grep -q jupyterlab-manager || $(ECHO)$(JUPYTER) labextension install @jupyter-widgets/jupyterlab-manager@0.27.0 
	$(ECHO)$(JUPYTER) labextension list 2>&1 | grep -q jupyterlab_bokeh || ($(ECHO)cd $(JUPYTERLAB_BUILD)/jupyterlab_bokeh && $(ECHO)$(NPM) install && $(ECHO)$(JUPYTER) labextension link --no-build . )
	$(ECHO)$(JUPYTER) labextension list 2>&1 | grep -q taucmdr_project_selector || ($(ECHO)cd $(JUPYTERLAB_BUILD)/taucmdr_project_selector && $(ECHO)$(NPM) install && $(ECHO)$(JUPYTER) labextension link --no-build .)
	$(ECHO)$(JUPYTER) labextension list 2>&1 | grep -q taucmdr_experiment_selector || ($(ECHO)cd $(JUPYTERLAB_BUILD)/taucmdr_experiment_selector && $(ECHO)$(NPM) install && $(ECHO)$(JUPYTER) labextension link --no-build .)
	$(ECHO)$(JUPYTER) labextension list 2>&1 | grep -q taucmdr_tam_pane || ($(ECHO)cd $(JUPYTERLAB_BUILD)/taucmdr_tam_pane && $(ECHO)$(NPM) install && $(ECHO)$(JUPYTER) labextension link --no-build .)
	$(ECHO)$(JUPYTER) lab build
=======
$(CONDA_SRC):
	@$(ECHO)$(MKDIR) `dirname "$(CONDA_SRC)"`
	@$(call download,$(CONDA_URL),$(CONDA_SRC)) || \
            (rm -f "$(CONDA_SRC)" ; \
             echo "**************************************************************************" ; \
             echo "*" ; \
             echo "* ERROR" ; \
             echo "*" ; \
             echo "* Unable to download $(CONDA_URL)." ; \
             echo "* Please use an all-in-one package from www.taucommander.com" ; \
             echo "*" ; \
             echo "**************************************************************************" ; \
             false)
>>>>>>> d27e8485

clean:
	$(ECHO)$(RM) -r $(BUILDDIR) VERSION<|MERGE_RESOLUTION|>--- conflicted
+++ resolved
@@ -215,7 +215,6 @@
 	$(ECHO)$(CONDA) list -f cairo | grep -q nodejs 2>&1 || $(ECHO)$(CONDA) install -y -c conda-forge cairo
 	$(ECHO)$(PIP) list --format=columns | grep faststat 2>&1 || $(ECHO)$(PIP) install faststat
 
-<<<<<<< HEAD
 jupyterlab-extensions-install: jupyterlab-install $(JUPYTERLAB_BUILD)
 	$(ECHO)$(JUPYTER) labextension list 2>&1 | grep -q jupyterlab-manager || $(ECHO)$(JUPYTER) labextension install @jupyter-widgets/jupyterlab-manager@0.27.0 
 	$(ECHO)$(JUPYTER) labextension list 2>&1 | grep -q jupyterlab_bokeh || ($(ECHO)cd $(JUPYTERLAB_BUILD)/jupyterlab_bokeh && $(ECHO)$(NPM) install && $(ECHO)$(JUPYTER) labextension link --no-build . )
@@ -223,21 +222,6 @@
 	$(ECHO)$(JUPYTER) labextension list 2>&1 | grep -q taucmdr_experiment_selector || ($(ECHO)cd $(JUPYTERLAB_BUILD)/taucmdr_experiment_selector && $(ECHO)$(NPM) install && $(ECHO)$(JUPYTER) labextension link --no-build .)
 	$(ECHO)$(JUPYTER) labextension list 2>&1 | grep -q taucmdr_tam_pane || ($(ECHO)cd $(JUPYTERLAB_BUILD)/taucmdr_tam_pane && $(ECHO)$(NPM) install && $(ECHO)$(JUPYTER) labextension link --no-build .)
 	$(ECHO)$(JUPYTER) lab build
-=======
-$(CONDA_SRC):
-	@$(ECHO)$(MKDIR) `dirname "$(CONDA_SRC)"`
-	@$(call download,$(CONDA_URL),$(CONDA_SRC)) || \
-            (rm -f "$(CONDA_SRC)" ; \
-             echo "**************************************************************************" ; \
-             echo "*" ; \
-             echo "* ERROR" ; \
-             echo "*" ; \
-             echo "* Unable to download $(CONDA_URL)." ; \
-             echo "* Please use an all-in-one package from www.taucommander.com" ; \
-             echo "*" ; \
-             echo "**************************************************************************" ; \
-             false)
->>>>>>> d27e8485
 
 clean:
 	$(ECHO)$(RM) -r $(BUILDDIR) VERSION